--- conflicted
+++ resolved
@@ -2,14 +2,14 @@
 	import { onMount } from 'svelte';
 	import { potionsApi } from '$lib/api';
 	import * as icons from 'lucide-svelte';
-
+	
 	let potions: any[] = [];
 	let loading = true;
 	let error = '';
 	let showCreateForm = false;
 	let editingPotion: any = null;
 	let openDropdownId: string | null = null;
-
+	
 	// Form data
 	let formData = {
 		title: '',
@@ -17,13 +17,13 @@
 		startDate: '',
 		endDate: ''
 	};
-
+	
 	onMount(async () => {
 		await loadPotions();
 		// Set today's date as default start date
 		formData.startDate = new Date().toISOString().split('T')[0];
 	});
-
+	
 	async function loadPotions() {
 		try {
 			loading = true;
@@ -36,7 +36,7 @@
 			loading = false;
 		}
 	}
-
+	
 	function openCreateForm() {
 		formData = {
 			title: '',
@@ -47,7 +47,7 @@
 		editingPotion = null;
 		showCreateForm = true;
 	}
-
+	
 	function openEditForm(potion: any) {
 		formData = {
 			title: potion.title,
@@ -79,7 +79,7 @@
 			closeDropdown();
 		}
 	}
-
+	
 	async function handleSubmit(event: Event) {
 		event.preventDefault();
 		try {
@@ -89,20 +89,20 @@
 				startDate: formData.startDate,
 				endDate: formData.endDate || undefined
 			};
-
+			
 			if (editingPotion) {
 				await potionsApi.update(editingPotion.id, potionData);
 			} else {
 				await potionsApi.create(potionData);
 			}
-
+			
 			showCreateForm = false;
 			await loadPotions();
 		} catch (err: any) {
 			error = err.message || 'Failed to save potion';
 		}
 	}
-
+	
 	async function endPotion(potionId: string) {
 		if (confirm('Are you sure you want to end this experiment? This action cannot be undone.')) {
 			try {
@@ -114,7 +114,7 @@
 			}
 		}
 	}
-
+	
 	async function deletePotion(potionId: string) {
 		if (confirm('Are you sure you want to delete this experiment?')) {
 			try {
@@ -126,11 +126,11 @@
 			}
 		}
 	}
-
+	
 	function formatDate(dateString: string) {
 		return new Date(dateString).toLocaleDateString();
 	}
-
+	
 	function getDaysSince(startDate: string) {
 		const start = new Date(startDate);
 		const now = new Date();
@@ -138,7 +138,7 @@
 		const diffDays = Math.ceil(diffTime / (1000 * 60 * 60 * 24));
 		return diffDays;
 	}
-
+	
 	function getStatus(potion: any) {
 		if (potion.endDate) {
 			return 'completed';
@@ -160,11 +160,11 @@
 				return 'text-blue-700 bg-blue-100 border-blue-200';
 		}
 	}
-
+	
 	// Analysis functionality
 	let analyzing = false;
 	let potionAnalyses: Record<string, any> = {};
-
+	
 	async function analyzePotion(potionId: string) {
 		try {
 			analyzing = true;
@@ -189,7 +189,7 @@
 			analyzing = false;
 		}
 	}
-
+	
 	async function loadPotionAnalysis(potionId: string) {
 		try {
 			const result = await potionsApi.getAnalysis(potionId);
@@ -201,7 +201,7 @@
 			error = err.message || 'Failed to load analysis';
 		}
 	}
-
+	
 	function getEffectivenessIcon(effectiveness: string) {
 		switch (effectiveness) {
 			case 'likely_effective':
@@ -229,7 +229,7 @@
 				return 'text-neutral-600';
 		}
 	}
-
+	
 	function getEffectivenessText(effectiveness: string) {
 		switch (effectiveness) {
 			case 'likely_effective':
@@ -245,9 +245,9 @@
 	}
 
 	// Derived stats
-	$: activePotions = potions.filter((p) => !p.endDate);
-	$: completedPotions = potions.filter((p) => p.endDate);
-	$: overduePotions = potions.filter((p) => getStatus(p) === 'overdue');
+	$: activePotions = potions.filter(p => !p.endDate);
+	$: completedPotions = potions.filter(p => p.endDate);
+	$: overduePotions = potions.filter(p => getStatus(p) === 'overdue');
 	$: totalPotions = potions.length;
 </script>
 
@@ -257,20 +257,13 @@
 
 {#if showCreateForm}
 	<!-- Create/Edit Potion Modal - Atlassian Style -->
-<<<<<<< HEAD
-	<div
-		class="fixed inset-0 z-50 flex items-start justify-center overflow-y-auto bg-black/50 p-4 pt-12 backdrop-blur-sm"
-	>
-		<div class="max-h-[85vh] w-full max-w-2xl overflow-hidden rounded-lg bg-white shadow-2xl">
-=======
 	<div class="fixed inset-0 bg-black/50 backdrop-blur-sm flex items-start justify-center p-4 z-50 overflow-y-auto pt-12">
 		<div class="bg-white dark:bg-neutral-800 rounded-lg shadow-2xl max-w-2xl w-full max-h-[85vh] overflow-hidden">
->>>>>>> 8ede3a86
 			<!-- Modal Header -->
-			<div class="border-b border-neutral-200 bg-neutral-50 px-6 py-4">
+			<div class="px-6 py-4 border-b border-neutral-200 bg-neutral-50">
 				<div class="flex items-center justify-between">
 					<div class="flex items-center space-x-3">
-						<div class="flex h-8 w-8 items-center justify-center rounded-lg bg-purple-100">
+						<div class="w-8 h-8 bg-purple-100 rounded-lg flex items-center justify-center">
 							<svelte:component this={icons.Beaker} size={16} class="text-purple-600" />
 						</div>
 						<h3 class="text-lg font-semibold text-neutral-900">
@@ -279,30 +272,26 @@
 					</div>
 					<button
 						on:click={closeCreateForm}
-						class="flex h-8 w-8 items-center justify-center rounded-lg transition-colors hover:bg-neutral-200"
+						class="w-8 h-8 rounded-lg hover:bg-neutral-200 flex items-center justify-center transition-colors"
 					>
 						<svelte:component this={icons.X} size={16} class="text-neutral-500" />
 					</button>
 				</div>
 			</div>
-
+			
 			<!-- Modal Body -->
-			<div class="max-h-[calc(85vh-140px)] overflow-y-auto px-6 py-6">
+			<div class="px-6 py-6 overflow-y-auto max-h-[calc(85vh-140px)]">
 				{#if error}
-					<div class="mb-6 rounded-lg border border-red-200 bg-red-50 p-4">
+					<div class="mb-6 bg-red-50 border border-red-200 rounded-lg p-4">
 						<div class="flex items-start space-x-3">
-							<svelte:component
-								this={icons.AlertTriangle}
-								size={16}
-								class="mt-0.5 flex-shrink-0 text-red-500"
-							/>
+							<svelte:component this={icons.AlertTriangle} size={16} class="text-red-500 mt-0.5 flex-shrink-0" />
 							<div class="flex-1">
 								<p class="text-sm font-medium text-red-900">Error</p>
-								<p class="mt-1 text-sm text-red-700">{error}</p>
+								<p class="text-sm text-red-700 mt-1">{error}</p>
 							</div>
 							<button
-								on:click={() => (error = '')}
-								class="text-red-400 transition-colors hover:text-red-600"
+								on:click={() => error = ''}
+								class="text-red-400 hover:text-red-600 transition-colors"
 							>
 								<svelte:component this={icons.X} size={14} />
 							</button>
@@ -312,75 +301,71 @@
 
 				<form on:submit={handleSubmit} class="space-y-6">
 					<div>
-						<label for="potionTitle" class="mb-2 block text-sm font-medium text-neutral-900">
+						<label for="potionTitle" class="block text-sm font-medium text-neutral-900 mb-2">
 							Title <span class="text-red-500">*</span>
 						</label>
-						<input
+						<input 
 							id="potionTitle"
-							type="text"
+							type="text" 
 							bind:value={formData.title}
 							placeholder="e.g., Morning meditation, No social media, Cold showers"
 							required
-							class="w-full rounded-lg border border-neutral-300 px-3 py-2 text-sm transition-all focus:border-blue-500 focus:ring-2 focus:ring-blue-500 focus:outline-none"
+							class="w-full px-3 py-2 border border-neutral-300 rounded-lg text-sm focus:outline-none focus:ring-2 focus:ring-blue-500 focus:border-blue-500 transition-all"
 						/>
 					</div>
-
+					
 					<div>
-						<label for="potionHypothesis" class="mb-2 block text-sm font-medium text-neutral-900">
+						<label for="potionHypothesis" class="block text-sm font-medium text-neutral-900 mb-2">
 							Hypothesis
 						</label>
-						<p class="mb-2 text-xs text-neutral-600">What do you expect to happen?</p>
-						<textarea
+						<p class="text-xs text-neutral-600 mb-2">What do you expect to happen?</p>
+						<textarea 
 							id="potionHypothesis"
 							bind:value={formData.hypothesis}
 							placeholder="If I do X for Y days, then I expect Z to happen because..."
 							rows="4"
-							class="w-full resize-none rounded-lg border border-neutral-300 px-3 py-2 text-sm transition-all focus:border-blue-500 focus:ring-2 focus:ring-blue-500 focus:outline-none"
+							class="w-full px-3 py-2 border border-neutral-300 rounded-lg text-sm focus:outline-none focus:ring-2 focus:ring-blue-500 focus:border-blue-500 transition-all resize-none"
 						></textarea>
 					</div>
-
-					<div class="grid grid-cols-1 gap-4 md:grid-cols-2">
+					
+					<div class="grid grid-cols-1 md:grid-cols-2 gap-4">
 						<div>
-							<label for="potionStartDate" class="mb-2 block text-sm font-medium text-neutral-900">
+							<label for="potionStartDate" class="block text-sm font-medium text-neutral-900 mb-2">
 								Start Date <span class="text-red-500">*</span>
 							</label>
-							<input
+							<input 
 								id="potionStartDate"
-								type="date"
+								type="date" 
 								bind:value={formData.startDate}
 								required
-								class="w-full rounded-lg border border-neutral-300 px-3 py-2 text-sm transition-all focus:border-blue-500 focus:ring-2 focus:ring-blue-500 focus:outline-none"
+								class="w-full px-3 py-2 border border-neutral-300 rounded-lg text-sm focus:outline-none focus:ring-2 focus:ring-blue-500 focus:border-blue-500 transition-all"
 							/>
 						</div>
-
+						
 						<div>
-							<label for="potionEndDate" class="mb-2 block text-sm font-medium text-neutral-900">
+							<label for="potionEndDate" class="block text-sm font-medium text-neutral-900 mb-2">
 								Planned End Date
 							</label>
-							<input
+							<input 
 								id="potionEndDate"
-								type="date"
+								type="date" 
 								bind:value={formData.endDate}
-								class="w-full rounded-lg border border-neutral-300 px-3 py-2 text-sm transition-all focus:border-blue-500 focus:ring-2 focus:ring-blue-500 focus:outline-none"
+								class="w-full px-3 py-2 border border-neutral-300 rounded-lg text-sm focus:outline-none focus:ring-2 focus:ring-blue-500 focus:border-blue-500 transition-all"
 							/>
 						</div>
 					</div>
-
-					<div class="flex justify-end space-x-3 border-t border-neutral-200 pt-4">
-						<button
-							type="button"
+					
+					<div class="flex justify-end space-x-3 pt-4 border-t border-neutral-200">
+						<button 
+							type="button" 
 							on:click={closeCreateForm}
-<<<<<<< HEAD
-							class="rounded-lg border border-neutral-300 bg-white px-4 py-2 text-sm font-medium text-neutral-700 transition-colors hover:bg-neutral-50"
-=======
 							class="px-4 py-2 text-sm font-medium text-neutral-700 bg-white dark:bg-neutral-800 border border-neutral-300 rounded-lg hover:bg-neutral-50 transition-colors"
->>>>>>> 8ede3a86
 						>
 							Cancel
 						</button>
-						<button
+						<button 
 							type="submit"
-							class="rounded-lg border border-transparent bg-blue-600 px-4 py-2 text-sm font-medium text-white transition-colors hover:bg-blue-700"
+							class="px-4 py-2 text-sm font-medium text-white bg-blue-600 border border-transparent rounded-lg hover:bg-blue-700 transition-colors"
 						>
 							{editingPotion ? 'Update experiment' : 'Start experiment'}
 						</button>
@@ -391,36 +376,30 @@
 	</div>
 {:else}
 	<!-- Main Potions Page - Atlassian Style -->
-	<div class="mx-auto max-w-7xl px-6 py-8" on:click={handleOutsideClick}>
+	<div class="max-w-7xl mx-auto px-6 py-8" on:click={handleOutsideClick}>
 		<!-- Header -->
 		<div class="mb-8">
-			<div class="mb-6 flex items-center justify-between">
+			<div class="flex items-center justify-between mb-6">
 				<div>
 					<h1 class="text-2xl font-bold text-neutral-900">Potions</h1>
-					<p class="mt-1 text-neutral-600">Personal experiments and habit trials</p>
+					<p class="text-neutral-600 mt-1">Personal experiments and habit trials</p>
 				</div>
 				<div class="flex items-center space-x-3">
-					<button
+					<button 
 						on:click={analyzeAll}
 						disabled={analyzing}
-<<<<<<< HEAD
-						class="inline-flex items-center rounded-lg border border-neutral-300 bg-white px-3 py-2 text-sm font-medium text-neutral-700 transition-colors hover:bg-neutral-50 disabled:cursor-not-allowed disabled:opacity-50"
-=======
 						class="inline-flex items-center px-3 py-2 text-sm font-medium text-neutral-700 bg-white dark:bg-neutral-800 border border-neutral-300 rounded-lg hover:bg-neutral-50 transition-colors disabled:opacity-50 disabled:cursor-not-allowed"
->>>>>>> 8ede3a86
 					>
 						{#if analyzing}
-							<div
-								class="mr-2 h-4 w-4 animate-spin rounded-full border-2 border-neutral-300 border-t-blue-600"
-							></div>
+							<div class="animate-spin rounded-full h-4 w-4 border-2 border-neutral-300 border-t-blue-600 mr-2"></div>
 						{:else}
 							<svelte:component this={icons.Search} size={16} class="mr-2" />
 						{/if}
 						Analyze All
 					</button>
-					<button
+					<button 
 						on:click={openCreateForm}
-						class="inline-flex items-center rounded-lg border border-transparent bg-blue-600 px-3 py-2 text-sm font-medium text-white transition-colors hover:bg-blue-700"
+						class="inline-flex items-center px-3 py-2 text-sm font-medium text-white bg-blue-600 border border-transparent rounded-lg hover:bg-blue-700 transition-colors"
 					>
 						<svelte:component this={icons.Plus} size={16} class="mr-2" />
 						New Experiment
@@ -429,20 +408,16 @@
 			</div>
 
 			{#if error}
-				<div class="mb-6 rounded-lg border border-red-200 bg-red-50 p-4">
+				<div class="mb-6 bg-red-50 border border-red-200 rounded-lg p-4">
 					<div class="flex items-start space-x-3">
-						<svelte:component
-							this={icons.AlertTriangle}
-							size={16}
-							class="mt-0.5 flex-shrink-0 text-red-500"
-						/>
+						<svelte:component this={icons.AlertTriangle} size={16} class="text-red-500 mt-0.5 flex-shrink-0" />
 						<div class="flex-1">
 							<p class="text-sm font-medium text-red-900">Error</p>
-							<p class="mt-1 text-sm text-red-700">{error}</p>
+							<p class="text-sm text-red-700 mt-1">{error}</p>
 						</div>
 						<button
-							on:click={() => (error = '')}
-							class="text-red-400 transition-colors hover:text-red-600"
+							on:click={() => error = ''}
+							class="text-red-400 hover:text-red-600 transition-colors"
 						>
 							<svelte:component this={icons.X} size={14} />
 						</button>
@@ -452,15 +427,10 @@
 
 			<!-- Quick Stats -->
 			{#if totalPotions > 0}
-<<<<<<< HEAD
-				<div class="mb-8 grid grid-cols-1 gap-4 md:grid-cols-4">
-					<div class="rounded-lg border border-neutral-200 bg-white p-4">
-=======
 				<div class="grid grid-cols-1 md:grid-cols-4 gap-4 mb-8">
 					<div class="bg-white dark:bg-neutral-800 border border-neutral-200 rounded-lg p-4">
->>>>>>> 8ede3a86
 						<div class="flex items-center space-x-3">
-							<div class="flex h-8 w-8 items-center justify-center rounded-lg bg-blue-100">
+							<div class="w-8 h-8 bg-blue-100 rounded-lg flex items-center justify-center">
 								<svelte:component this={icons.Activity} size={16} class="text-blue-600" />
 							</div>
 							<div>
@@ -469,13 +439,9 @@
 							</div>
 						</div>
 					</div>
-<<<<<<< HEAD
-					<div class="rounded-lg border border-neutral-200 bg-white p-4">
-=======
 					<div class="bg-white dark:bg-neutral-800 border border-neutral-200 rounded-lg p-4">
->>>>>>> 8ede3a86
 						<div class="flex items-center space-x-3">
-							<div class="flex h-8 w-8 items-center justify-center rounded-lg bg-green-100">
+							<div class="w-8 h-8 bg-green-100 rounded-lg flex items-center justify-center">
 								<svelte:component this={icons.CheckCircle} size={16} class="text-green-600" />
 							</div>
 							<div>
@@ -484,13 +450,9 @@
 							</div>
 						</div>
 					</div>
-<<<<<<< HEAD
-					<div class="rounded-lg border border-neutral-200 bg-white p-4">
-=======
 					<div class="bg-white dark:bg-neutral-800 border border-neutral-200 rounded-lg p-4">
->>>>>>> 8ede3a86
 						<div class="flex items-center space-x-3">
-							<div class="flex h-8 w-8 items-center justify-center rounded-lg bg-orange-100">
+							<div class="w-8 h-8 bg-orange-100 rounded-lg flex items-center justify-center">
 								<svelte:component this={icons.Clock} size={16} class="text-orange-600" />
 							</div>
 							<div>
@@ -499,13 +461,9 @@
 							</div>
 						</div>
 					</div>
-<<<<<<< HEAD
-					<div class="rounded-lg border border-neutral-200 bg-white p-4">
-=======
 					<div class="bg-white dark:bg-neutral-800 border border-neutral-200 rounded-lg p-4">
->>>>>>> 8ede3a86
 						<div class="flex items-center space-x-3">
-							<div class="flex h-8 w-8 items-center justify-center rounded-lg bg-purple-100">
+							<div class="w-8 h-8 bg-purple-100 rounded-lg flex items-center justify-center">
 								<svelte:component this={icons.Beaker} size={16} class="text-purple-600" />
 							</div>
 							<div>
@@ -521,24 +479,18 @@
 		<!-- Potions Grid -->
 		{#if loading}
 			<div class="flex items-center justify-center py-12">
-				<div
-					class="h-8 w-8 animate-spin rounded-full border-2 border-neutral-300 border-t-blue-600"
-				></div>
+				<div class="animate-spin rounded-full h-8 w-8 border-2 border-neutral-300 border-t-blue-600"></div>
 			</div>
 		{:else if totalPotions === 0}
-			<div class="py-12 text-center">
-				<div
-					class="mx-auto mb-4 flex h-16 w-16 items-center justify-center rounded-full bg-purple-100"
-				>
+			<div class="text-center py-12">
+				<div class="w-16 h-16 bg-purple-100 rounded-full flex items-center justify-center mx-auto mb-4">
 					<svelte:component this={icons.Beaker} size={24} class="text-purple-600" />
 				</div>
-				<h3 class="mb-2 text-lg font-semibold text-neutral-900">No experiments yet</h3>
-				<p class="mb-6 text-neutral-600">
-					Start your first personal experiment to track habits or test hypotheses!
-				</p>
-				<button
+				<h3 class="text-lg font-semibold text-neutral-900 mb-2">No experiments yet</h3>
+				<p class="text-neutral-600 mb-6">Start your first personal experiment to track habits or test hypotheses!</p>
+				<button 
 					on:click={openCreateForm}
-					class="inline-flex items-center rounded-lg border border-transparent bg-blue-600 px-4 py-2 text-sm font-medium text-white transition-colors hover:bg-blue-700"
+					class="inline-flex items-center px-4 py-2 text-sm font-medium text-white bg-blue-600 border border-transparent rounded-lg hover:bg-blue-700 transition-colors"
 				>
 					<svelte:component this={icons.Plus} size={16} class="mr-2" />
 					Start Your First Experiment
@@ -548,28 +500,14 @@
 			<div class="space-y-4">
 				{#each potions as potion}
 					{@const status = getStatus(potion)}
-<<<<<<< HEAD
-					<div
-						class="rounded-lg border border-neutral-200 bg-white p-6 transition-shadow hover:shadow-md"
-					>
-=======
 					<div class="bg-white dark:bg-neutral-800 border border-neutral-200 rounded-lg p-6 hover:shadow-md transition-shadow">
->>>>>>> 8ede3a86
 						<!-- Header Row -->
-						<div class="mb-4 flex items-start justify-between">
+						<div class="flex items-start justify-between mb-4">
 							<div class="flex-1">
-								<div class="mb-2 flex items-center space-x-3">
+								<div class="flex items-center space-x-3 mb-2">
 									<h3 class="text-lg font-semibold text-neutral-900">{potion.title}</h3>
-									<span
-										class="inline-flex items-center rounded-full px-2 py-1 text-xs font-medium {getStatusColor(
-											status
-										)}"
-									>
-										{status === 'active'
-											? 'Active'
-											: status === 'completed'
-												? 'Completed'
-												: 'Overdue'}
+									<span class="inline-flex items-center px-2 py-1 rounded-full text-xs font-medium {getStatusColor(status)}">
+										{status === 'active' ? 'Active' : status === 'completed' ? 'Completed' : 'Overdue'}
 									</span>
 								</div>
 								<div class="flex items-center space-x-4 text-sm text-neutral-600">
@@ -582,44 +520,38 @@
 									{/if}
 								</div>
 							</div>
-
+							
 							<!-- Actions Dropdown -->
 							<div class="dropdown-container relative">
-								<button
+								<button 
 									on:click={() => toggleDropdown(potion.id)}
-									class="flex h-8 w-8 items-center justify-center rounded-lg transition-colors hover:bg-neutral-100"
+									class="w-8 h-8 rounded-lg hover:bg-neutral-100 flex items-center justify-center transition-colors"
 								>
 									<svelte:component this={icons.MoreVertical} size={16} class="text-neutral-500" />
 								</button>
-
+								
 								{#if openDropdownId === potion.id}
-<<<<<<< HEAD
-									<div
-										class="absolute top-full right-0 z-10 mt-1 w-48 rounded-lg border border-neutral-200 bg-white shadow-lg"
-									>
-=======
 									<div class="absolute right-0 top-full mt-1 w-48 bg-white dark:bg-neutral-800 border border-neutral-200 rounded-lg shadow-lg z-10">
->>>>>>> 8ede3a86
 										<div class="py-1">
 											<button
 												on:click={() => analyzePotion(potion.id)}
 												disabled={analyzing}
-												class="flex w-full items-center space-x-2 px-3 py-2 text-left text-sm text-neutral-700 transition-colors hover:bg-neutral-50"
+												class="w-full text-left px-3 py-2 text-sm text-neutral-700 hover:bg-neutral-50 transition-colors flex items-center space-x-2"
 											>
 												<svelte:component this={icons.Search} size={14} />
 												<span>Analyze Effectiveness</span>
 											</button>
 											<button
 												on:click={() => loadPotionAnalysis(potion.id)}
-												class="flex w-full items-center space-x-2 px-3 py-2 text-left text-sm text-neutral-700 transition-colors hover:bg-neutral-50"
+												class="w-full text-left px-3 py-2 text-sm text-neutral-700 hover:bg-neutral-50 transition-colors flex items-center space-x-2"
 											>
 												<svelte:component this={icons.BarChart3} size={14} />
 												<span>View Analysis</span>
 											</button>
-											<div class="my-1 border-t border-neutral-200"></div>
+											<div class="border-t border-neutral-200 my-1"></div>
 											<button
 												on:click={() => openEditForm(potion)}
-												class="flex w-full items-center space-x-2 px-3 py-2 text-left text-sm text-neutral-700 transition-colors hover:bg-neutral-50"
+												class="w-full text-left px-3 py-2 text-sm text-neutral-700 hover:bg-neutral-50 transition-colors flex items-center space-x-2"
 											>
 												<svelte:component this={icons.Edit2} size={14} />
 												<span>Edit</span>
@@ -627,16 +559,16 @@
 											{#if status === 'active'}
 												<button
 													on:click={() => endPotion(potion.id)}
-													class="flex w-full items-center space-x-2 px-3 py-2 text-left text-sm text-neutral-700 transition-colors hover:bg-neutral-50"
+													class="w-full text-left px-3 py-2 text-sm text-neutral-700 hover:bg-neutral-50 transition-colors flex items-center space-x-2"
 												>
 													<svelte:component this={icons.StopCircle} size={14} />
 													<span>End Experiment</span>
 												</button>
 											{/if}
-											<div class="my-1 border-t border-neutral-200"></div>
+											<div class="border-t border-neutral-200 my-1"></div>
 											<button
 												on:click={() => deletePotion(potion.id)}
-												class="flex w-full items-center space-x-2 px-3 py-2 text-left text-sm text-red-600 transition-colors hover:bg-red-50"
+												class="w-full text-left px-3 py-2 text-sm text-red-600 hover:bg-red-50 transition-colors flex items-center space-x-2"
 											>
 												<svelte:component this={icons.Trash2} size={14} />
 												<span>Delete</span>
@@ -646,34 +578,33 @@
 								{/if}
 							</div>
 						</div>
-
+						
 						<!-- Hypothesis -->
 						{#if potion.hypothesis}
-							<div class="mb-4 rounded-lg border border-neutral-200 bg-neutral-50 p-3">
-								<h4 class="mb-1 text-sm font-medium text-neutral-900">Hypothesis</h4>
+							<div class="mb-4 p-3 bg-neutral-50 border border-neutral-200 rounded-lg">
+								<h4 class="text-sm font-medium text-neutral-900 mb-1">Hypothesis</h4>
 								<p class="text-sm text-neutral-700">{potion.hypothesis}</p>
 							</div>
 						{/if}
-
+						
 						<!-- Analysis Results -->
 						{#if potionAnalyses[potion.id]}
 							{@const analysis = potionAnalyses[potion.id]}
-							<div class="rounded-lg border border-blue-200 bg-blue-50 p-4">
-								<div class="mb-3 flex items-center space-x-2">
-									<svelte:component
-										this={getEffectivenessIcon(analysis.effectiveness)}
-										size={16}
-										class={getEffectivenessColor(analysis.effectiveness)}
+							<div class="p-4 bg-blue-50 border border-blue-200 rounded-lg">
+								<div class="flex items-center space-x-2 mb-3">
+									<svelte:component 
+										this={getEffectivenessIcon(analysis.effectiveness)} 
+										size={16} 
+										class={getEffectivenessColor(analysis.effectiveness)} 
 									/>
 									<h4 class="text-sm font-semibold text-neutral-900">
 										{getEffectivenessText(analysis.effectiveness)}
 									</h4>
 								</div>
-								<p class="mb-2 text-sm text-neutral-700">{analysis.summary}</p>
+								<p class="text-sm text-neutral-700 mb-2">{analysis.summary}</p>
 								{#if analysis.recommendations}
 									<div class="text-xs text-neutral-600">
-										<span class="font-medium">Recommendation:</span>
-										{analysis.recommendations}
+										<span class="font-medium">Recommendation:</span> {analysis.recommendations}
 									</div>
 								{/if}
 							</div>
