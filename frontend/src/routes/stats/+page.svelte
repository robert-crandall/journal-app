<script lang="ts">
	import { onMount } from 'svelte';
	import { statsApi, userApi } from '$lib/api';
	import * as icons from 'lucide-svelte';
	import { STAT_LIBRARY, findStatByName, getStatsByCategory } from '$lib/data/stats';
	import { findClassByName } from '$lib/data/classes';

	let stats: any[] = [];
	let userData: any = null;
	let loading = true;
	let error = '';
	let showCreateForm = false;
	let editingStat: any = null;

	// Form state
	let formData = {
		name: '',
		description: '',
		icon: '',
		category: 'body' as 'body' | 'mind' | 'connection' | 'shadow' | 'spirit' | 'legacy',
		enabled: true
	};

	const categoryOptions = [
		{
			value: 'body',
			label: 'Body',
			description: 'Physical health, energy, and resilience',
			icon: '💪',
			color: 'border-red-500'
		},
		{
			value: 'mind',
			label: 'Mind',
			description: 'Mental clarity, wisdom, and intellectual growth',
			icon: '🧠',
			color: 'border-blue-500'
		},
		{
			value: 'connection',
			label: 'Connection',
			description: 'Social bonds, emotional presence, and relationships',
			icon: '💝',
			color: 'border-pink-500'
		},
		{
			value: 'shadow',
			label: 'Shadow',
			description: 'Patterns that drain or sabotage - track for healing',
			icon: '🌑',
			color: 'border-purple-500'
		},
		{
			value: 'spirit',
			label: 'Spirit',
			description: 'Inner alignment, intuition, and existential clarity',
			icon: '🌟',
			color: 'border-yellow-500'
		},
		{
			value: 'legacy',
			label: 'Legacy',
			description: 'Impact on others and long-term contributions',
			icon: '🏛️',
			color: 'border-green-500'
		}
	];

	// Available Lucide icons for stats
	const availableIcons = [
		'dumbbell',
		'move',
		'heart-pulse',
		'battery',
		'brain',
		'book-open',
		'check-circle',
		'target',
		'megaphone',
		'handshake',
		'shield',
		'hammer',
		'radar',
		'arrow-left',
		'zap',
		'flame',
		'ban',
		'compass',
		'moon',
		'infinity',
		'lightbulb',
		'users',
		'tree-deciduous',
		'archive'
	];

	// Icon display function
	function getIconComponent(iconName: string) {
		const iconMap: Record<string, any> = {
			dumbbell: icons.Dumbbell,
			move: icons.Move,
			'heart-pulse': icons.HeartPulse,
			battery: icons.Battery,
			brain: icons.Brain,
			'book-open': icons.BookOpen,
			'check-circle': icons.CheckCircle,
			target: icons.Target,
			megaphone: icons.Megaphone,
			handshake: icons.Handshake,
			shield: icons.Shield,
			hammer: icons.Hammer,
			radar: icons.Radar,
			'arrow-left': icons.ArrowLeft,
			zap: icons.Zap,
			flame: icons.Flame,
			ban: icons.Ban,
			compass: icons.Compass,
			moon: icons.Moon,
			infinity: icons.Infinity,
			lightbulb: icons.Lightbulb,
			users: icons.Users,
			'tree-deciduous': icons.TreeDeciduous,
			archive: icons.Archive
		};
		return iconMap[iconName] || icons.Circle;
	}

	onMount(async () => {
		await Promise.all([loadStats(), loadUserData()]);
	});

	async function loadStats() {
		try {
			loading = true;
			stats = await statsApi.getAll();
		} catch (err: any) {
			error = err.message;
		} finally {
			loading = false;
		}
	}

	async function loadUserData() {
		try {
			const response = await userApi.getMe();
			userData = response.user;
		} catch (err: any) {
			console.error('Failed to load user data:', err);
		}
	}

	// Get class recommendations for current user
	function getClassRecommendations() {
		if (!userData?.className) return [];
		const classDef = findClassByName(userData.className);
		return classDef?.recommended_stats || [];
	}

	// Check if a stat is recommended for current class
	function isStatRecommended(statName: string) {
		return getClassRecommendations().includes(statName);
	}

	// Get stats that are recommended but not yet added
	function getRecommendedStats() {
		const recommended = getClassRecommendations();
		const existingStatNames = stats.map((s) => s.name);
		return recommended.filter((name) => !existingStatNames.includes(name));
	}

	// Add a stat from the library
	function addStatFromLibrary(statName: string) {
		const statDef = findStatByName(statName);
		if (statDef) {
			formData = {
				name: statDef.name,
				description: statDef.description,
				icon: statDef.icon || '',
				category: statDef.category,
				enabled: true
			};
		}
	}

	function resetForm() {
		formData = {
			name: '',
			description: '',
			icon: '',
			category: 'body',
			enabled: true
		};
		showCreateForm = false;
		editingStat = null;
	}

	function startEdit(stat: any) {
		editingStat = stat;
		formData = { ...stat };
		showCreateForm = true;
	}

	async function handleSubmit() {
		try {
			if (editingStat) {
				await statsApi.update(editingStat.id, formData);
			} else {
				await statsApi.create(formData);
			}
			resetForm();
			await loadStats();
		} catch (err: any) {
			error = err.message;
		}
	}

	async function incrementStat(statId: string, amount = 1) {
		try {
			await statsApi.increment(statId, amount);
			await loadStats();
		} catch (err: any) {
			error = err.message;
		}
	}

	async function levelUpStat(statId: string) {
		try {
			await statsApi.levelUp(statId);
			await loadStats();
		} catch (err: any) {
			error = err.message;
		}
	}

	function getProgressWidth(stat: any) {
		// Progress based on XP towards next level
		const currentLevelXp = (stat.level - 1) * 100;
		const nextLevelXp = stat.level * 100;
		const progressXp = stat.xp - currentLevelXp;
		const levelXpRange = nextLevelXp - currentLevelXp;
		return Math.min(100, Math.max(0, (progressXp / levelXpRange) * 100));
	}

	function canLevelUp(stat: any) {
		return stat.xp > (stat.level - 1) * 100;
	}

	function getXpToNextLevel(stat: any) {
		const nextLevelXp = stat.level * 100;
		return Math.max(0, nextLevelXp + 1 - stat.xp);
	}

	async function toggleStatEnabled(stat: any) {
		try {
			await statsApi.update(stat.id, { enabled: !stat.enabled });
			await loadStats();
		} catch (err: any) {
			error = err.message;
		}
	}

	async function deleteStat(statId: string) {
		if (confirm('Are you sure you want to delete this stat?')) {
			try {
				await statsApi.delete(statId);
				await loadStats();
			} catch (err: any) {
				error = err.message;
			}
		}
	}

	function groupStatsByCategory(stats: any[]) {
		const grouped: Record<string, any[]> = {};
		stats.forEach((stat) => {
			const category = stat.category || 'uncategorized';
			if (!grouped[category]) {
				grouped[category] = [];
			}
			grouped[category].push(stat);
		});
		return grouped;
	}

	function getCategoryInfo(categoryName: string) {
<<<<<<< HEAD
		return (
			categoryOptions.find((cat) => cat.value === categoryName) || {
				value: categoryName,
				label: categoryName,
				description: '',
				icon: '📊',
				color: 'text-gray-600'
			}
		);
=======
		return categoryOptions.find(cat => cat.value === categoryName) || 
			{ value: categoryName, label: categoryName, description: '', icon: '📊', color: 'text-gray-600 dark:text-neutral-300' };
>>>>>>> 8ede3a86
	}

	$: groupedStats = groupStatsByCategory(stats);
	$: enabledStats = stats.filter((s) => s.enabled);
	$: totalLevel = enabledStats.reduce((sum, stat) => sum + stat.level, 0);
	$: totalXP = enabledStats.reduce((sum, stat) => sum + stat.xp, 0);
	$: averageLevel = enabledStats.length > 0 ? (totalLevel / enabledStats.length).toFixed(1) : '0';
	$: highestLevel = enabledStats.length > 0 ? Math.max(...enabledStats.map((s) => s.level)) : 0;
</script>

<svelte:head>
	<title>Stats - LifeQuest</title>
</svelte:head>

<div class="min-h-screen bg-gray-50 dark:bg-neutral-900 dark:bg-neutral-900">
	<!-- Hero Section -->
<<<<<<< HEAD
	<div class="border-b border-gray-200 bg-white">
		<div class="mx-auto max-w-6xl px-4 py-8">
			<div class="flex flex-col gap-4 md:flex-row md:items-center md:justify-between">
				<div>
					<h1 class="mb-2 text-3xl font-bold text-gray-900">Character Stats</h1>
					<p class="text-sm text-gray-600">Track your growth across different areas of life</p>
				</div>
				<button
					class="flex items-center gap-2 self-start rounded-md bg-blue-600 px-4 py-2 text-sm font-medium text-white transition-colors hover:bg-blue-700 md:self-auto"
					on:click={() => (showCreateForm = true)}
=======
	<div class="bg-white dark:bg-neutral-800 dark:bg-neutral-800 border-b border-gray-200 dark:border-neutral-700 dark:border-neutral-700">
		<div class="max-w-6xl mx-auto px-4 py-8">
			<div class="flex flex-col md:flex-row md:items-center md:justify-between gap-4">
				<div>
					<h1 class="text-3xl font-bold text-gray-900 dark:text-white dark:text-white mb-2">Character Stats</h1>
					<p class="text-sm text-gray-600 dark:text-neutral-300 dark:text-neutral-300">Track your growth across different areas of life</p>
				</div>
				<button 
					class="bg-blue-600 hover:bg-blue-700 dark:bg-blue-500 dark:hover:bg-blue-600 text-white text-sm font-medium px-4 py-2 rounded-md transition-colors flex items-center gap-2 self-start md:self-auto"
					on:click={() => showCreateForm = true}
>>>>>>> 8ede3a86
				>
					<icons.Plus size={16} />
					New Stat
				</button>
			</div>
		</div>
	</div>

	<!-- Quick Stats Overview -->
	{#if !loading && enabledStats.length > 0}
<<<<<<< HEAD
		<div class="mx-auto max-w-6xl px-4 py-6">
			<div class="grid grid-cols-2 gap-4 md:grid-cols-4">
				<div class="rounded-md border border-gray-200 bg-white p-4 shadow-sm">
					<div class="text-2xl font-bold text-gray-900">{enabledStats.length}</div>
					<div class="text-sm text-gray-600">Active Stats</div>
				</div>
				<div class="rounded-md border border-gray-200 bg-white p-4 shadow-sm">
					<div class="text-2xl font-bold text-gray-900">{totalLevel}</div>
					<div class="text-sm text-gray-600">Total Levels</div>
				</div>
				<div class="rounded-md border border-gray-200 bg-white p-4 shadow-sm">
					<div class="text-2xl font-bold text-gray-900">{totalXP.toLocaleString()}</div>
					<div class="text-sm text-gray-600">Total XP</div>
				</div>
				<div class="rounded-md border border-gray-200 bg-white p-4 shadow-sm">
					<div class="text-2xl font-bold text-gray-900">{averageLevel}</div>
					<div class="text-sm text-gray-600">Avg Level</div>
=======
		<div class="max-w-6xl mx-auto px-4 py-6">
			<div class="grid grid-cols-2 md:grid-cols-4 gap-4">
				<div class="bg-white dark:bg-neutral-800 dark:bg-neutral-800 rounded-md shadow-sm border border-gray-200 dark:border-neutral-700 dark:border-neutral-700 p-4">
					<div class="text-2xl font-bold text-gray-900 dark:text-white dark:text-white">{enabledStats.length}</div>
					<div class="text-sm text-gray-600 dark:text-neutral-300 dark:text-neutral-300">Active Stats</div>
				</div>
				<div class="bg-white dark:bg-neutral-800 dark:bg-neutral-800 rounded-md shadow-sm border border-gray-200 dark:border-neutral-700 dark:border-neutral-700 p-4">
					<div class="text-2xl font-bold text-gray-900 dark:text-white dark:text-white">{totalLevel}</div>
					<div class="text-sm text-gray-600 dark:text-neutral-300 dark:text-neutral-300">Total Levels</div>
				</div>
				<div class="bg-white dark:bg-neutral-800 dark:bg-neutral-800 rounded-md shadow-sm border border-gray-200 dark:border-neutral-700 dark:border-neutral-700 p-4">
					<div class="text-2xl font-bold text-gray-900 dark:text-white dark:text-white">{totalXP.toLocaleString()}</div>
					<div class="text-sm text-gray-600 dark:text-neutral-300 dark:text-neutral-300">Total XP</div>
				</div>
				<div class="bg-white dark:bg-neutral-800 dark:bg-neutral-800 rounded-md shadow-sm border border-gray-200 dark:border-neutral-700 dark:border-neutral-700 p-4">
					<div class="text-2xl font-bold text-gray-900 dark:text-white dark:text-white">{averageLevel}</div>
					<div class="text-sm text-gray-600 dark:text-neutral-300 dark:text-neutral-300">Avg Level</div>
>>>>>>> 8ede3a86
				</div>
			</div>
		</div>
	{/if}

	<!-- Error Alert -->
	{#if error}
		<div class="mx-auto max-w-6xl px-4">
			<div class="mb-6 rounded-md border-l-4 border-red-400 bg-red-50 p-4">
				<div class="flex items-center">
					<icons.AlertCircle class="mr-3 text-red-400" size={20} />
					<p class="text-sm text-red-700">{error}</p>
					<button class="ml-auto p-1 text-red-400 hover:text-red-600" on:click={() => (error = '')}>
						<icons.X size={16} />
					</button>
				</div>
			</div>
		</div>
	{/if}

	<!-- Main Content -->
	<div class="mx-auto max-w-6xl px-4 pb-8">
		{#if loading}
			<div class="flex justify-center py-12">
				<div class="flex items-center gap-3">
<<<<<<< HEAD
					<div
						class="h-5 w-5 animate-spin rounded-full border-2 border-blue-600 border-t-transparent"
					></div>
					<span class="text-sm text-gray-600">Loading stats...</span>
				</div>
			</div>
		{:else if stats.length === 0}
			<div class="rounded-lg border border-gray-200 bg-white p-12 text-center">
				<div
					class="mx-auto mb-4 flex h-16 w-16 items-center justify-center rounded-full bg-gray-100"
				>
					<icons.TrendingUp class="text-gray-400" size={32} />
				</div>
				<h2 class="mb-2 text-xl font-semibold text-gray-900">No stats yet</h2>
				<p class="mx-auto mb-6 max-w-sm text-sm text-gray-600">
=======
					<div class="w-5 h-5 border-2 border-blue-600 border-t-transparent rounded-full animate-spin"></div>
					<span class="text-sm text-gray-600 dark:text-neutral-300">Loading stats...</span>
				</div>
			</div>
		{:else if stats.length === 0}
			<div class="bg-white dark:bg-neutral-800 rounded-lg border border-gray-200 dark:border-neutral-700 p-12 text-center">
				<div class="w-16 h-16 bg-gray-100 rounded-full flex items-center justify-center mx-auto mb-4">
					<icons.TrendingUp class="text-gray-400" size={32} />
				</div>
				<h2 class="text-xl font-semibold text-gray-900 dark:text-white mb-2">No stats yet</h2>
				<p class="text-sm text-gray-600 dark:text-neutral-300 mb-6 max-w-sm mx-auto">
>>>>>>> 8ede3a86
					Start tracking your growth by creating your first character stat
				</p>
				<button
					class="mx-auto flex items-center gap-2 rounded-md bg-blue-600 px-4 py-2 text-sm font-medium text-white transition-colors hover:bg-blue-700"
					on:click={() => (showCreateForm = true)}
				>
					<icons.Plus size={16} />
					Create Your First Stat
				</button>
			</div>
		{:else}
			<!-- Stats by Category -->
			{#each Object.entries(groupedStats) as [category, categoryStats]}
				{@const categoryInfo = getCategoryInfo(category)}
				<div class="mb-8">
<<<<<<< HEAD
					<div class="mb-6 flex items-center gap-3">
						<div
							class="flex h-10 w-10 items-center justify-center rounded-lg border border-gray-200 bg-white text-xl"
						>
=======
					<div class="flex items-center gap-3 mb-6">
						<div class="w-10 h-10 bg-white dark:bg-neutral-800 rounded-lg border border-gray-200 dark:border-neutral-700 flex items-center justify-center text-xl">
>>>>>>> 8ede3a86
							{categoryInfo.icon}
						</div>
						<div>
							<h2 class="text-xl font-semibold text-gray-900 dark:text-white">{categoryInfo.label}</h2>
							<p class="text-sm text-gray-600 dark:text-neutral-300">{categoryInfo.description}</p>
						</div>
					</div>

					<div class="grid grid-cols-1 gap-6 md:grid-cols-2 lg:grid-cols-3">
						{#each categoryStats as stat}
<<<<<<< HEAD
							<div
								class="rounded-lg border border-gray-200 bg-white shadow-sm transition-shadow hover:shadow-md {!stat.enabled
									? 'opacity-60'
									: ''}"
							>
=======
							<div class="bg-white dark:bg-neutral-800 rounded-lg border border-gray-200 dark:border-neutral-700 shadow-sm hover:shadow-md transition-shadow {!stat.enabled ? 'opacity-60' : ''}">
>>>>>>> 8ede3a86
								<div class="p-6">
									<!-- Stat Header -->
									<div class="mb-4 flex items-start justify-between">
										<div class="flex items-center gap-3">
											<div
												class="flex h-10 w-10 items-center justify-center rounded-lg bg-gray-100 {!stat.enabled
													? 'grayscale'
													: ''}"
											>
												{#if stat.icon}
													<svelte:component
														this={getIconComponent(stat.icon)}
														size={20}
														class="text-gray-700"
													/>
												{:else}
													<icons.Circle size={20} class="text-gray-400" />
												{/if}
											</div>
											<div>
<<<<<<< HEAD
												<h3
													class="font-semibold text-gray-900 {!stat.enabled ? 'text-gray-500' : ''}"
												>
													{stat.name}
												</h3>
=======
												<h3 class="font-semibold text-gray-900 dark:text-white {!stat.enabled ? 'text-gray-500' : ''}">{stat.name}</h3>
>>>>>>> 8ede3a86
												{#if !stat.enabled}
													<span
														class="mt-1 inline-flex items-center rounded-full bg-gray-100 px-2 py-1 text-xs font-medium text-gray-500"
													>
														Disabled
													</span>
												{/if}
											</div>
										</div>

										<!-- Actions Menu -->
										<div class="relative">
<<<<<<< HEAD
											<button
												class="flex h-8 w-8 items-center justify-center rounded-md text-gray-400 transition-colors hover:bg-gray-100 hover:text-gray-600"
=======
											<button 
												class="w-8 h-8 rounded-md hover:bg-gray-100 flex items-center justify-center text-gray-400 hover:text-gray-600 dark:text-neutral-300 transition-colors"
>>>>>>> 8ede3a86
												on:click={(e) => {
													e.preventDefault();
													const dropdown = e.currentTarget.nextElementSibling;
													dropdown?.classList.toggle('hidden');
												}}
											>
												<icons.MoreVertical size={16} />
											</button>
<<<<<<< HEAD
											<div
												class="absolute top-full right-0 z-10 mt-1 hidden w-48 rounded-md border border-gray-200 bg-white shadow-lg"
											>
												<button
													class="flex w-full items-center gap-2 px-4 py-2 text-left text-sm text-gray-700 hover:bg-gray-50"
=======
											<div class="hidden absolute right-0 top-full mt-1 w-48 bg-white dark:bg-neutral-800 rounded-md shadow-lg border border-gray-200 dark:border-neutral-700 z-10">
												<button 
													class="w-full px-4 py-2 text-left text-sm text-gray-700 hover:bg-gray-50 dark:bg-neutral-900 flex items-center gap-2"
>>>>>>> 8ede3a86
													on:click={() => startEdit(stat)}
												>
													<icons.Edit2 size={14} />
													Edit
												</button>
<<<<<<< HEAD
												<button
													class="flex w-full items-center gap-2 px-4 py-2 text-left text-sm text-gray-700 hover:bg-gray-50"
=======
												<button 
													class="w-full px-4 py-2 text-left text-sm text-gray-700 hover:bg-gray-50 dark:bg-neutral-900 flex items-center gap-2"
>>>>>>> 8ede3a86
													on:click={() => toggleStatEnabled(stat)}
												>
													{#if stat.enabled}
														<icons.EyeOff size={14} />
														Disable
													{:else}
														<icons.Eye size={14} />
														Enable
													{/if}
												</button>
												<hr class="my-1" />
												<button
													class="flex w-full items-center gap-2 px-4 py-2 text-left text-sm text-red-600 hover:bg-red-50"
													on:click={() => deleteStat(stat.id)}
												>
													<icons.Trash2 size={14} />
													Delete
												</button>
											</div>
										</div>
									</div>

									<!-- Description -->
									{#if stat.description}
<<<<<<< HEAD
										<p class="mb-4 text-sm text-gray-600 {!stat.enabled ? 'text-gray-400' : ''}">
											{stat.description}
										</p>
=======
										<p class="text-sm text-gray-600 dark:text-neutral-300 mb-4 {!stat.enabled ? 'text-gray-400' : ''}">{stat.description}</p>
>>>>>>> 8ede3a86
									{/if}

									<!-- Level & Progress -->
									<div class="mb-4">
<<<<<<< HEAD
										<div class="mb-2 flex items-center justify-between">
											<span
												class="text-sm font-medium text-gray-900 {!stat.enabled
													? 'text-gray-400'
													: ''}"
											>
=======
										<div class="flex items-center justify-between mb-2">
											<span class="text-sm font-medium text-gray-900 dark:text-white {!stat.enabled ? 'text-gray-400' : ''}">
>>>>>>> 8ede3a86
												Level {stat.level}
											</span>
											<span class="text-xs text-gray-500">
												{stat.xp} XP
											</span>
										</div>

										<div class="h-2 w-full rounded-full bg-gray-200">
											<div
												class="h-2 rounded-full bg-blue-600 transition-all duration-300 {!stat.enabled
													? 'opacity-40'
													: ''}"
												style="width: {getProgressWidth(stat)}%"
											></div>
										</div>

										{#if canLevelUp(stat)}
											<div class="mt-2 flex items-center gap-1 text-xs text-green-600">
												<icons.Star size={12} />
												Ready to level up!
											</div>
										{:else}
											<div class="mt-2 text-xs text-gray-500">
												{getXpToNextLevel(stat)} XP to level {stat.level + 1}
											</div>
										{/if}
									</div>

									<!-- Action Buttons -->
									{#if stat.enabled}
										<div class="flex items-center justify-between gap-2">
											<div class="flex gap-2">
												{#if canLevelUp(stat)}
													<button
														class="flex items-center gap-1 rounded-md bg-green-600 px-3 py-1.5 text-xs font-medium text-white transition-colors hover:bg-green-700"
														on:click={() => levelUpStat(stat.id)}
													>
														<icons.Star size={12} />
														Level Up!
													</button>
												{:else}
													<button
														class="rounded-md bg-gray-100 px-3 py-1.5 text-xs font-medium text-gray-700 transition-colors hover:bg-gray-200"
														on:click={() => incrementStat(stat.id, 1)}
													>
														+25 XP
													</button>
													<button
														class="rounded-md bg-gray-100 px-3 py-1.5 text-xs font-medium text-gray-700 transition-colors hover:bg-gray-200"
														on:click={() => incrementStat(stat.id, 5)}
													>
														+125 XP
													</button>
												{/if}
											</div>
<<<<<<< HEAD
											<button
												class="p-1 text-gray-400 hover:text-gray-600"
=======
											<button 
												class="text-gray-400 hover:text-gray-600 dark:text-neutral-300 p-1"
>>>>>>> 8ede3a86
												on:click={() => startEdit(stat)}
											>
												<icons.Settings size={14} />
											</button>
										</div>
									{:else}
										<div class="flex justify-center">
											<button
												class="rounded-md border border-blue-200 bg-blue-50 px-4 py-2 text-xs font-medium text-blue-600 transition-colors hover:bg-blue-100"
												on:click={() => toggleStatEnabled(stat)}
											>
												Re-enable Stat
											</button>
										</div>
									{/if}
								</div>
							</div>
						{/each}
					</div>
				</div>
			{/each}
		{/if}
	</div>
</div>

<!-- Create/Edit Modal - Modern Atlassian Style -->
{#if showCreateForm}
	<!-- Modal Backdrop -->
<<<<<<< HEAD
	<div class="bg-opacity-50 fixed inset-0 z-50 flex items-center justify-center bg-black p-4">
		<div class="max-h-[90vh] w-full max-w-2xl overflow-auto rounded-lg bg-white shadow-xl">
			<!-- Modal Header -->
			<div class="flex items-center justify-between border-b border-gray-200 p-6">
				<h2 class="text-xl font-semibold text-gray-900">
					{editingStat ? 'Edit Stat' : 'Create New Stat'}
				</h2>
				<button class="p-1 text-gray-400 hover:text-gray-600" on:click={resetForm}>
=======
	<div class="fixed inset-0 bg-black bg-opacity-50 z-50 flex items-center justify-center p-4">
		<div class="bg-white dark:bg-neutral-800 rounded-lg shadow-xl max-w-2xl w-full max-h-[90vh] overflow-auto">
			<!-- Modal Header -->
			<div class="flex items-center justify-between p-6 border-b border-gray-200 dark:border-neutral-700">
				<h2 class="text-xl font-semibold text-gray-900 dark:text-white">
					{editingStat ? 'Edit Stat' : 'Create New Stat'}
				</h2>
				<button 
					class="text-gray-400 hover:text-gray-600 dark:text-neutral-300 p-1"
					on:click={resetForm}
				>
>>>>>>> 8ede3a86
					<icons.X size={20} />
				</button>
			</div>

			<form on:submit|preventDefault={handleSubmit} class="space-y-6 p-6">
				<!-- Class Recommendations (only show for new stats) -->
				{#if !editingStat && userData?.className}
					{@const classDef = findClassByName(userData.className)}
					{@const recommendedStats = getRecommendedStats()}

					{#if classDef && recommendedStats.length > 0}
						<div class="rounded-lg border border-blue-200 bg-blue-50 p-4">
							<div class="mb-3 flex items-center gap-2">
								<div class="flex h-6 w-6 items-center justify-center rounded-full bg-blue-100">
									🎭
								</div>
								<h3 class="font-medium text-blue-900">
									Recommended for {userData.className}
								</h3>
							</div>
							<p class="mb-3 text-sm text-blue-700">
								These stats complement your class. Click to add one:
							</p>
							<div class="flex flex-wrap gap-2">
								{#each recommendedStats as statName}
									{@const statDef = findStatByName(statName)}
									{#if statDef}
										<button
											type="button"
											class="rounded-md bg-blue-100 px-3 py-1.5 text-sm font-medium text-blue-700 transition-colors hover:bg-blue-200"
											on:click={() => addStatFromLibrary(statName)}
										>
											{statName}
										</button>
									{/if}
								{/each}
							</div>
						</div>
					{/if}
				{/if}

				<!-- Stat Library Browser (only for new stats) -->
				{#if !editingStat}
<<<<<<< HEAD
					<div class="rounded-lg border border-gray-200">
=======
					<div class="border border-gray-200 dark:border-neutral-700 rounded-lg">
>>>>>>> 8ede3a86
						<button
							type="button"
							class="flex w-full items-center justify-between p-4 text-left"
							on:click={(e) => {
								const content = e.currentTarget.nextElementSibling;
								content?.classList.toggle('hidden');
							}}
						>
							<div class="flex items-center gap-2">
								<icons.BookOpen size={16} class="text-gray-600 dark:text-neutral-300" />
								<span class="font-medium text-gray-900 dark:text-white">Browse Stat Library</span>
							</div>
							<icons.ChevronDown size={16} class="text-gray-400" />
						</button>
<<<<<<< HEAD
						<div class="hidden space-y-4 border-t border-gray-200 p-4">
							{#each Object.entries(getStatsByCategory()) as [category, categoryStats]}
								<div>
									<h4 class="mb-3 text-sm font-medium text-gray-900 capitalize">{category}</h4>
=======
						<div class="hidden border-t border-gray-200 dark:border-neutral-700 p-4 space-y-4">
							{#each Object.entries(getStatsByCategory()) as [category, categoryStats]}
								<div>
									<h4 class="font-medium text-sm text-gray-900 dark:text-white mb-3 capitalize">{category}</h4>
>>>>>>> 8ede3a86
									<div class="space-y-2">
										{#each categoryStats as stat}
											{@const isAlreadyAdded = stats.some((s) => s.name === stat.name)}
											<button
												type="button"
<<<<<<< HEAD
												class="w-full rounded-md border border-gray-200 p-3 text-left transition-colors hover:bg-gray-50 {isAlreadyAdded
													? 'cursor-not-allowed opacity-50'
													: ''}"
=======
												class="w-full text-left p-3 rounded-md border border-gray-200 dark:border-neutral-700 hover:bg-gray-50 dark:bg-neutral-900 transition-colors {isAlreadyAdded ? 'opacity-50 cursor-not-allowed' : ''}"
>>>>>>> 8ede3a86
												on:click={() => !isAlreadyAdded && addStatFromLibrary(stat.name)}
												disabled={isAlreadyAdded}
											>
												<div class="flex items-center justify-between">
													<div>
														<div class="flex items-center gap-2">
															<span class="font-medium text-gray-900 dark:text-white">{stat.name}</span>
															{#if isStatRecommended(stat.name)}
																<span
																	class="inline-flex items-center rounded-full bg-blue-100 px-2 py-1 text-xs font-medium text-blue-700"
																>
																	Recommended
																</span>
															{/if}
															{#if isAlreadyAdded}
																<span
																	class="inline-flex items-center rounded-full bg-gray-100 px-2 py-1 text-xs font-medium text-gray-500"
																>
																	Added
																</span>
															{/if}
														</div>
<<<<<<< HEAD
														<p class="mt-1 text-sm text-gray-600">{stat.description}</p>
=======
														<p class="text-sm text-gray-600 dark:text-neutral-300 mt-1">{stat.description}</p>
>>>>>>> 8ede3a86
													</div>
												</div>
											</button>
										{/each}
									</div>
								</div>
							{/each}
						</div>
					</div>

					<div class="relative">
						<div class="absolute inset-0 flex items-center">
							<div class="w-full border-t border-gray-200 dark:border-neutral-700"></div>
						</div>
						<div class="relative flex justify-center">
							<span class="bg-white dark:bg-neutral-800 px-3 text-sm text-gray-500">Or create a custom stat</span>
						</div>
					</div>
				{/if}

				<!-- Form Fields -->
				<div class="space-y-4">
					<div>
						<label class="mb-2 block text-sm font-medium text-gray-700">
							Name <span class="text-red-500">*</span>
						</label>
						<input
							type="text"
							class="w-full rounded-md border border-gray-300 px-3 py-2 focus:border-blue-500 focus:ring-2 focus:ring-blue-500 focus:outline-none"
							bind:value={formData.name}
							placeholder="e.g. Strength, Wisdom, Charisma"
							required
						/>
					</div>

					<div>
						<label class="mb-2 block text-sm font-medium text-gray-700"> Description </label>
						<textarea
							class="w-full resize-none rounded-md border border-gray-300 px-3 py-2 focus:border-blue-500 focus:ring-2 focus:ring-blue-500 focus:outline-none"
							bind:value={formData.description}
							placeholder="What this stat represents and why it matters to you..."
							rows="3"
						></textarea>
					</div>

					<div class="grid grid-cols-2 gap-4">
						<div>
							<label class="mb-2 block text-sm font-medium text-gray-700"> Category </label>
							<select
								class="w-full rounded-md border border-gray-300 px-3 py-2 focus:border-blue-500 focus:ring-2 focus:ring-blue-500 focus:outline-none"
								bind:value={formData.category}
							>
								{#each categoryOptions as option}
									<option value={option.value}>{option.label}</option>
								{/each}
							</select>
						</div>

						<div>
							<label class="mb-2 block text-sm font-medium text-gray-700"> Icon </label>
							<select
								class="w-full rounded-md border border-gray-300 px-3 py-2 focus:border-blue-500 focus:ring-2 focus:ring-blue-500 focus:outline-none"
								bind:value={formData.icon}
							>
								<option value="">Select an icon...</option>
								{#each availableIcons as iconName}
									<option value={iconName}>{iconName}</option>
								{/each}
							</select>
							{#if formData.icon}
								<div class="mt-2 flex items-center gap-2">
<<<<<<< HEAD
									<span class="text-sm text-gray-600">Preview:</span>
									<svelte:component
										this={getIconComponent(formData.icon)}
										size={16}
										class="text-gray-700"
									/>
=======
									<span class="text-sm text-gray-600 dark:text-neutral-300">Preview:</span>
									<svelte:component this={getIconComponent(formData.icon)} size={16} class="text-gray-700" />
>>>>>>> 8ede3a86
								</div>
							{/if}
						</div>
					</div>

					<div class="flex items-center">
						<input
							type="checkbox"
							id="enabled"
							class="h-4 w-4 rounded border-gray-300 text-blue-600 focus:ring-blue-500"
							bind:checked={formData.enabled}
						/>
						<label for="enabled" class="ml-2 block text-sm text-gray-700">
							Enable this stat (you can disable it later)
						</label>
					</div>
				</div>

				<!-- Form Actions -->
<<<<<<< HEAD
				<div class="flex items-center justify-end gap-3 border-t border-gray-200 pt-4">
					<button
						type="button"
						class="rounded-md border border-gray-300 bg-white px-4 py-2 text-sm font-medium text-gray-700 transition-colors hover:bg-gray-50"
=======
				<div class="flex items-center justify-end gap-3 pt-4 border-t border-gray-200 dark:border-neutral-700">
					<button 
						type="button" 
						class="px-4 py-2 text-sm font-medium text-gray-700 bg-white dark:bg-neutral-800 border border-gray-300 rounded-md hover:bg-gray-50 dark:bg-neutral-900 transition-colors"
>>>>>>> 8ede3a86
						on:click={resetForm}
					>
						Cancel
					</button>
					<button
						type="submit"
						class="rounded-md border border-transparent bg-blue-600 px-4 py-2 text-sm font-medium text-white transition-colors hover:bg-blue-700"
					>
						{editingStat ? 'Update Stat' : 'Create Stat'}
					</button>
				</div>
			</form>
		</div>
	</div>
{/if}<|MERGE_RESOLUTION|>--- conflicted
+++ resolved
@@ -22,105 +22,48 @@
 	};
 
 	const categoryOptions = [
-		{
-			value: 'body',
-			label: 'Body',
-			description: 'Physical health, energy, and resilience',
-			icon: '💪',
-			color: 'border-red-500'
-		},
-		{
-			value: 'mind',
-			label: 'Mind',
-			description: 'Mental clarity, wisdom, and intellectual growth',
-			icon: '🧠',
-			color: 'border-blue-500'
-		},
-		{
-			value: 'connection',
-			label: 'Connection',
-			description: 'Social bonds, emotional presence, and relationships',
-			icon: '💝',
-			color: 'border-pink-500'
-		},
-		{
-			value: 'shadow',
-			label: 'Shadow',
-			description: 'Patterns that drain or sabotage - track for healing',
-			icon: '🌑',
-			color: 'border-purple-500'
-		},
-		{
-			value: 'spirit',
-			label: 'Spirit',
-			description: 'Inner alignment, intuition, and existential clarity',
-			icon: '🌟',
-			color: 'border-yellow-500'
-		},
-		{
-			value: 'legacy',
-			label: 'Legacy',
-			description: 'Impact on others and long-term contributions',
-			icon: '🏛️',
-			color: 'border-green-500'
-		}
+		{ value: 'body', label: 'Body', description: 'Physical health, energy, and resilience', icon: '💪', color: 'border-red-500' },
+		{ value: 'mind', label: 'Mind', description: 'Mental clarity, wisdom, and intellectual growth', icon: '🧠', color: 'border-blue-500' },
+		{ value: 'connection', label: 'Connection', description: 'Social bonds, emotional presence, and relationships', icon: '💝', color: 'border-pink-500' },
+		{ value: 'shadow', label: 'Shadow', description: 'Patterns that drain or sabotage - track for healing', icon: '🌑', color: 'border-purple-500' },
+		{ value: 'spirit', label: 'Spirit', description: 'Inner alignment, intuition, and existential clarity', icon: '🌟', color: 'border-yellow-500' },
+		{ value: 'legacy', label: 'Legacy', description: 'Impact on others and long-term contributions', icon: '🏛️', color: 'border-green-500' }
 	];
 
 	// Available Lucide icons for stats
 	const availableIcons = [
-		'dumbbell',
-		'move',
-		'heart-pulse',
-		'battery',
-		'brain',
-		'book-open',
-		'check-circle',
-		'target',
-		'megaphone',
-		'handshake',
-		'shield',
-		'hammer',
-		'radar',
-		'arrow-left',
-		'zap',
-		'flame',
-		'ban',
-		'compass',
-		'moon',
-		'infinity',
-		'lightbulb',
-		'users',
-		'tree-deciduous',
-		'archive'
+		'dumbbell', 'move', 'heart-pulse', 'battery', 'brain', 'book-open', 'check-circle', 'target',
+		'megaphone', 'handshake', 'shield', 'hammer', 'radar', 'arrow-left', 'zap', 'flame', 'ban',
+		'compass', 'moon', 'infinity', 'lightbulb', 'users', 'tree-deciduous', 'archive'
 	];
 
 	// Icon display function
 	function getIconComponent(iconName: string) {
 		const iconMap: Record<string, any> = {
-			dumbbell: icons.Dumbbell,
-			move: icons.Move,
+			'dumbbell': icons.Dumbbell,
+			'move': icons.Move,
 			'heart-pulse': icons.HeartPulse,
-			battery: icons.Battery,
-			brain: icons.Brain,
+			'battery': icons.Battery,
+			'brain': icons.Brain,
 			'book-open': icons.BookOpen,
 			'check-circle': icons.CheckCircle,
-			target: icons.Target,
-			megaphone: icons.Megaphone,
-			handshake: icons.Handshake,
-			shield: icons.Shield,
-			hammer: icons.Hammer,
-			radar: icons.Radar,
+			'target': icons.Target,
+			'megaphone': icons.Megaphone,
+			'handshake': icons.Handshake,
+			'shield': icons.Shield,
+			'hammer': icons.Hammer,
+			'radar': icons.Radar,
 			'arrow-left': icons.ArrowLeft,
-			zap: icons.Zap,
-			flame: icons.Flame,
-			ban: icons.Ban,
-			compass: icons.Compass,
-			moon: icons.Moon,
-			infinity: icons.Infinity,
-			lightbulb: icons.Lightbulb,
-			users: icons.Users,
+			'zap': icons.Zap,
+			'flame': icons.Flame,
+			'ban': icons.Ban,
+			'compass': icons.Compass,
+			'moon': icons.Moon,
+			'infinity': icons.Infinity,
+			'lightbulb': icons.Lightbulb,
+			'users': icons.Users,
 			'tree-deciduous': icons.TreeDeciduous,
-			archive: icons.Archive
+			'archive': icons.Archive
 		};
 		return iconMap[iconName] || icons.Circle;
 	}
@@ -164,8 +107,8 @@
 	// Get stats that are recommended but not yet added
 	function getRecommendedStats() {
 		const recommended = getClassRecommendations();
-		const existingStatNames = stats.map((s) => s.name);
-		return recommended.filter((name) => !existingStatNames.includes(name));
+		const existingStatNames = stats.map(s => s.name);
+		return recommended.filter(name => !existingStatNames.includes(name));
 	}
 
 	// Add a stat from the library
@@ -272,7 +215,7 @@
 
 	function groupStatsByCategory(stats: any[]) {
 		const grouped: Record<string, any[]> = {};
-		stats.forEach((stat) => {
+		stats.forEach(stat => {
 			const category = stat.category || 'uncategorized';
 			if (!grouped[category]) {
 				grouped[category] = [];
@@ -283,28 +226,16 @@
 	}
 
 	function getCategoryInfo(categoryName: string) {
-<<<<<<< HEAD
-		return (
-			categoryOptions.find((cat) => cat.value === categoryName) || {
-				value: categoryName,
-				label: categoryName,
-				description: '',
-				icon: '📊',
-				color: 'text-gray-600'
-			}
-		);
-=======
 		return categoryOptions.find(cat => cat.value === categoryName) || 
 			{ value: categoryName, label: categoryName, description: '', icon: '📊', color: 'text-gray-600 dark:text-neutral-300' };
->>>>>>> 8ede3a86
 	}
 
 	$: groupedStats = groupStatsByCategory(stats);
-	$: enabledStats = stats.filter((s) => s.enabled);
+	$: enabledStats = stats.filter(s => s.enabled);
 	$: totalLevel = enabledStats.reduce((sum, stat) => sum + stat.level, 0);
 	$: totalXP = enabledStats.reduce((sum, stat) => sum + stat.xp, 0);
 	$: averageLevel = enabledStats.length > 0 ? (totalLevel / enabledStats.length).toFixed(1) : '0';
-	$: highestLevel = enabledStats.length > 0 ? Math.max(...enabledStats.map((s) => s.level)) : 0;
+	$: highestLevel = enabledStats.length > 0 ? Math.max(...enabledStats.map(s => s.level)) : 0;
 </script>
 
 <svelte:head>
@@ -313,18 +244,6 @@
 
 <div class="min-h-screen bg-gray-50 dark:bg-neutral-900 dark:bg-neutral-900">
 	<!-- Hero Section -->
-<<<<<<< HEAD
-	<div class="border-b border-gray-200 bg-white">
-		<div class="mx-auto max-w-6xl px-4 py-8">
-			<div class="flex flex-col gap-4 md:flex-row md:items-center md:justify-between">
-				<div>
-					<h1 class="mb-2 text-3xl font-bold text-gray-900">Character Stats</h1>
-					<p class="text-sm text-gray-600">Track your growth across different areas of life</p>
-				</div>
-				<button
-					class="flex items-center gap-2 self-start rounded-md bg-blue-600 px-4 py-2 text-sm font-medium text-white transition-colors hover:bg-blue-700 md:self-auto"
-					on:click={() => (showCreateForm = true)}
-=======
 	<div class="bg-white dark:bg-neutral-800 dark:bg-neutral-800 border-b border-gray-200 dark:border-neutral-700 dark:border-neutral-700">
 		<div class="max-w-6xl mx-auto px-4 py-8">
 			<div class="flex flex-col md:flex-row md:items-center md:justify-between gap-4">
@@ -335,7 +254,6 @@
 				<button 
 					class="bg-blue-600 hover:bg-blue-700 dark:bg-blue-500 dark:hover:bg-blue-600 text-white text-sm font-medium px-4 py-2 rounded-md transition-colors flex items-center gap-2 self-start md:self-auto"
 					on:click={() => showCreateForm = true}
->>>>>>> 8ede3a86
 				>
 					<icons.Plus size={16} />
 					New Stat
@@ -346,25 +264,6 @@
 
 	<!-- Quick Stats Overview -->
 	{#if !loading && enabledStats.length > 0}
-<<<<<<< HEAD
-		<div class="mx-auto max-w-6xl px-4 py-6">
-			<div class="grid grid-cols-2 gap-4 md:grid-cols-4">
-				<div class="rounded-md border border-gray-200 bg-white p-4 shadow-sm">
-					<div class="text-2xl font-bold text-gray-900">{enabledStats.length}</div>
-					<div class="text-sm text-gray-600">Active Stats</div>
-				</div>
-				<div class="rounded-md border border-gray-200 bg-white p-4 shadow-sm">
-					<div class="text-2xl font-bold text-gray-900">{totalLevel}</div>
-					<div class="text-sm text-gray-600">Total Levels</div>
-				</div>
-				<div class="rounded-md border border-gray-200 bg-white p-4 shadow-sm">
-					<div class="text-2xl font-bold text-gray-900">{totalXP.toLocaleString()}</div>
-					<div class="text-sm text-gray-600">Total XP</div>
-				</div>
-				<div class="rounded-md border border-gray-200 bg-white p-4 shadow-sm">
-					<div class="text-2xl font-bold text-gray-900">{averageLevel}</div>
-					<div class="text-sm text-gray-600">Avg Level</div>
-=======
 		<div class="max-w-6xl mx-auto px-4 py-6">
 			<div class="grid grid-cols-2 md:grid-cols-4 gap-4">
 				<div class="bg-white dark:bg-neutral-800 dark:bg-neutral-800 rounded-md shadow-sm border border-gray-200 dark:border-neutral-700 dark:border-neutral-700 p-4">
@@ -382,7 +281,6 @@
 				<div class="bg-white dark:bg-neutral-800 dark:bg-neutral-800 rounded-md shadow-sm border border-gray-200 dark:border-neutral-700 dark:border-neutral-700 p-4">
 					<div class="text-2xl font-bold text-gray-900 dark:text-white dark:text-white">{averageLevel}</div>
 					<div class="text-sm text-gray-600 dark:text-neutral-300 dark:text-neutral-300">Avg Level</div>
->>>>>>> 8ede3a86
 				</div>
 			</div>
 		</div>
@@ -390,12 +288,15 @@
 
 	<!-- Error Alert -->
 	{#if error}
-		<div class="mx-auto max-w-6xl px-4">
-			<div class="mb-6 rounded-md border-l-4 border-red-400 bg-red-50 p-4">
+		<div class="max-w-6xl mx-auto px-4">
+			<div class="bg-red-50 border-l-4 border-red-400 p-4 rounded-md mb-6">
 				<div class="flex items-center">
-					<icons.AlertCircle class="mr-3 text-red-400" size={20} />
+					<icons.AlertCircle class="text-red-400 mr-3" size={20} />
 					<p class="text-sm text-red-700">{error}</p>
-					<button class="ml-auto p-1 text-red-400 hover:text-red-600" on:click={() => (error = '')}>
+					<button 
+						class="ml-auto text-red-400 hover:text-red-600 p-1"
+						on:click={() => error = ''}
+					>
 						<icons.X size={16} />
 					</button>
 				</div>
@@ -404,27 +305,10 @@
 	{/if}
 
 	<!-- Main Content -->
-	<div class="mx-auto max-w-6xl px-4 pb-8">
+	<div class="max-w-6xl mx-auto px-4 pb-8">
 		{#if loading}
 			<div class="flex justify-center py-12">
 				<div class="flex items-center gap-3">
-<<<<<<< HEAD
-					<div
-						class="h-5 w-5 animate-spin rounded-full border-2 border-blue-600 border-t-transparent"
-					></div>
-					<span class="text-sm text-gray-600">Loading stats...</span>
-				</div>
-			</div>
-		{:else if stats.length === 0}
-			<div class="rounded-lg border border-gray-200 bg-white p-12 text-center">
-				<div
-					class="mx-auto mb-4 flex h-16 w-16 items-center justify-center rounded-full bg-gray-100"
-				>
-					<icons.TrendingUp class="text-gray-400" size={32} />
-				</div>
-				<h2 class="mb-2 text-xl font-semibold text-gray-900">No stats yet</h2>
-				<p class="mx-auto mb-6 max-w-sm text-sm text-gray-600">
-=======
 					<div class="w-5 h-5 border-2 border-blue-600 border-t-transparent rounded-full animate-spin"></div>
 					<span class="text-sm text-gray-600 dark:text-neutral-300">Loading stats...</span>
 				</div>
@@ -436,12 +320,11 @@
 				</div>
 				<h2 class="text-xl font-semibold text-gray-900 dark:text-white mb-2">No stats yet</h2>
 				<p class="text-sm text-gray-600 dark:text-neutral-300 mb-6 max-w-sm mx-auto">
->>>>>>> 8ede3a86
 					Start tracking your growth by creating your first character stat
 				</p>
-				<button
-					class="mx-auto flex items-center gap-2 rounded-md bg-blue-600 px-4 py-2 text-sm font-medium text-white transition-colors hover:bg-blue-700"
-					on:click={() => (showCreateForm = true)}
+				<button 
+					class="bg-blue-600 hover:bg-blue-700 text-white text-sm font-medium px-4 py-2 rounded-md transition-colors flex items-center gap-2 mx-auto"
+					on:click={() => showCreateForm = true}
 				>
 					<icons.Plus size={16} />
 					Create Your First Stat
@@ -452,15 +335,8 @@
 			{#each Object.entries(groupedStats) as [category, categoryStats]}
 				{@const categoryInfo = getCategoryInfo(category)}
 				<div class="mb-8">
-<<<<<<< HEAD
-					<div class="mb-6 flex items-center gap-3">
-						<div
-							class="flex h-10 w-10 items-center justify-center rounded-lg border border-gray-200 bg-white text-xl"
-						>
-=======
 					<div class="flex items-center gap-3 mb-6">
 						<div class="w-10 h-10 bg-white dark:bg-neutral-800 rounded-lg border border-gray-200 dark:border-neutral-700 flex items-center justify-center text-xl">
->>>>>>> 8ede3a86
 							{categoryInfo.icon}
 						</div>
 						<div>
@@ -468,66 +344,35 @@
 							<p class="text-sm text-gray-600 dark:text-neutral-300">{categoryInfo.description}</p>
 						</div>
 					</div>
-
-					<div class="grid grid-cols-1 gap-6 md:grid-cols-2 lg:grid-cols-3">
+					
+					<div class="grid grid-cols-1 md:grid-cols-2 lg:grid-cols-3 gap-6">
 						{#each categoryStats as stat}
-<<<<<<< HEAD
-							<div
-								class="rounded-lg border border-gray-200 bg-white shadow-sm transition-shadow hover:shadow-md {!stat.enabled
-									? 'opacity-60'
-									: ''}"
-							>
-=======
 							<div class="bg-white dark:bg-neutral-800 rounded-lg border border-gray-200 dark:border-neutral-700 shadow-sm hover:shadow-md transition-shadow {!stat.enabled ? 'opacity-60' : ''}">
->>>>>>> 8ede3a86
 								<div class="p-6">
 									<!-- Stat Header -->
-									<div class="mb-4 flex items-start justify-between">
+									<div class="flex items-start justify-between mb-4">
 										<div class="flex items-center gap-3">
-											<div
-												class="flex h-10 w-10 items-center justify-center rounded-lg bg-gray-100 {!stat.enabled
-													? 'grayscale'
-													: ''}"
-											>
+											<div class="w-10 h-10 bg-gray-100 rounded-lg flex items-center justify-center {!stat.enabled ? 'grayscale' : ''}">
 												{#if stat.icon}
-													<svelte:component
-														this={getIconComponent(stat.icon)}
-														size={20}
-														class="text-gray-700"
-													/>
+													<svelte:component this={getIconComponent(stat.icon)} size={20} class="text-gray-700" />
 												{:else}
 													<icons.Circle size={20} class="text-gray-400" />
 												{/if}
 											</div>
 											<div>
-<<<<<<< HEAD
-												<h3
-													class="font-semibold text-gray-900 {!stat.enabled ? 'text-gray-500' : ''}"
-												>
-													{stat.name}
-												</h3>
-=======
 												<h3 class="font-semibold text-gray-900 dark:text-white {!stat.enabled ? 'text-gray-500' : ''}">{stat.name}</h3>
->>>>>>> 8ede3a86
 												{#if !stat.enabled}
-													<span
-														class="mt-1 inline-flex items-center rounded-full bg-gray-100 px-2 py-1 text-xs font-medium text-gray-500"
-													>
+													<span class="inline-flex items-center px-2 py-1 rounded-full text-xs font-medium bg-gray-100 text-gray-500 mt-1">
 														Disabled
 													</span>
 												{/if}
 											</div>
 										</div>
-
+										
 										<!-- Actions Menu -->
 										<div class="relative">
-<<<<<<< HEAD
-											<button
-												class="flex h-8 w-8 items-center justify-center rounded-md text-gray-400 transition-colors hover:bg-gray-100 hover:text-gray-600"
-=======
 											<button 
 												class="w-8 h-8 rounded-md hover:bg-gray-100 flex items-center justify-center text-gray-400 hover:text-gray-600 dark:text-neutral-300 transition-colors"
->>>>>>> 8ede3a86
 												on:click={(e) => {
 													e.preventDefault();
 													const dropdown = e.currentTarget.nextElementSibling;
@@ -536,29 +381,16 @@
 											>
 												<icons.MoreVertical size={16} />
 											</button>
-<<<<<<< HEAD
-											<div
-												class="absolute top-full right-0 z-10 mt-1 hidden w-48 rounded-md border border-gray-200 bg-white shadow-lg"
-											>
-												<button
-													class="flex w-full items-center gap-2 px-4 py-2 text-left text-sm text-gray-700 hover:bg-gray-50"
-=======
 											<div class="hidden absolute right-0 top-full mt-1 w-48 bg-white dark:bg-neutral-800 rounded-md shadow-lg border border-gray-200 dark:border-neutral-700 z-10">
 												<button 
 													class="w-full px-4 py-2 text-left text-sm text-gray-700 hover:bg-gray-50 dark:bg-neutral-900 flex items-center gap-2"
->>>>>>> 8ede3a86
 													on:click={() => startEdit(stat)}
 												>
 													<icons.Edit2 size={14} />
 													Edit
 												</button>
-<<<<<<< HEAD
-												<button
-													class="flex w-full items-center gap-2 px-4 py-2 text-left text-sm text-gray-700 hover:bg-gray-50"
-=======
 												<button 
 													class="w-full px-4 py-2 text-left text-sm text-gray-700 hover:bg-gray-50 dark:bg-neutral-900 flex items-center gap-2"
->>>>>>> 8ede3a86
 													on:click={() => toggleStatEnabled(stat)}
 												>
 													{#if stat.enabled}
@@ -569,9 +401,9 @@
 														Enable
 													{/if}
 												</button>
-												<hr class="my-1" />
-												<button
-													class="flex w-full items-center gap-2 px-4 py-2 text-left text-sm text-red-600 hover:bg-red-50"
+												<hr class="my-1">
+												<button 
+													class="w-full px-4 py-2 text-left text-sm text-red-600 hover:bg-red-50 flex items-center gap-2"
 													on:click={() => deleteStat(stat.id)}
 												>
 													<icons.Trash2 size={14} />
@@ -583,51 +415,34 @@
 
 									<!-- Description -->
 									{#if stat.description}
-<<<<<<< HEAD
-										<p class="mb-4 text-sm text-gray-600 {!stat.enabled ? 'text-gray-400' : ''}">
-											{stat.description}
-										</p>
-=======
 										<p class="text-sm text-gray-600 dark:text-neutral-300 mb-4 {!stat.enabled ? 'text-gray-400' : ''}">{stat.description}</p>
->>>>>>> 8ede3a86
 									{/if}
 
 									<!-- Level & Progress -->
 									<div class="mb-4">
-<<<<<<< HEAD
-										<div class="mb-2 flex items-center justify-between">
-											<span
-												class="text-sm font-medium text-gray-900 {!stat.enabled
-													? 'text-gray-400'
-													: ''}"
-											>
-=======
 										<div class="flex items-center justify-between mb-2">
 											<span class="text-sm font-medium text-gray-900 dark:text-white {!stat.enabled ? 'text-gray-400' : ''}">
->>>>>>> 8ede3a86
 												Level {stat.level}
 											</span>
 											<span class="text-xs text-gray-500">
 												{stat.xp} XP
 											</span>
 										</div>
-
-										<div class="h-2 w-full rounded-full bg-gray-200">
-											<div
-												class="h-2 rounded-full bg-blue-600 transition-all duration-300 {!stat.enabled
-													? 'opacity-40'
-													: ''}"
+										
+										<div class="w-full bg-gray-200 rounded-full h-2">
+											<div 
+												class="bg-blue-600 h-2 rounded-full transition-all duration-300 {!stat.enabled ? 'opacity-40' : ''}"
 												style="width: {getProgressWidth(stat)}%"
 											></div>
 										</div>
-
+										
 										{#if canLevelUp(stat)}
-											<div class="mt-2 flex items-center gap-1 text-xs text-green-600">
+											<div class="flex items-center gap-1 text-xs text-green-600 mt-2">
 												<icons.Star size={12} />
 												Ready to level up!
 											</div>
 										{:else}
-											<div class="mt-2 text-xs text-gray-500">
+											<div class="text-xs text-gray-500 mt-2">
 												{getXpToNextLevel(stat)} XP to level {stat.level + 1}
 											</div>
 										{/if}
@@ -638,35 +453,30 @@
 										<div class="flex items-center justify-between gap-2">
 											<div class="flex gap-2">
 												{#if canLevelUp(stat)}
-													<button
-														class="flex items-center gap-1 rounded-md bg-green-600 px-3 py-1.5 text-xs font-medium text-white transition-colors hover:bg-green-700"
+													<button 
+														class="bg-green-600 hover:bg-green-700 text-white text-xs font-medium px-3 py-1.5 rounded-md transition-colors flex items-center gap-1"
 														on:click={() => levelUpStat(stat.id)}
 													>
 														<icons.Star size={12} />
 														Level Up!
 													</button>
 												{:else}
-													<button
-														class="rounded-md bg-gray-100 px-3 py-1.5 text-xs font-medium text-gray-700 transition-colors hover:bg-gray-200"
+													<button 
+														class="bg-gray-100 hover:bg-gray-200 text-gray-700 text-xs font-medium px-3 py-1.5 rounded-md transition-colors"
 														on:click={() => incrementStat(stat.id, 1)}
 													>
 														+25 XP
 													</button>
-													<button
-														class="rounded-md bg-gray-100 px-3 py-1.5 text-xs font-medium text-gray-700 transition-colors hover:bg-gray-200"
+													<button 
+														class="bg-gray-100 hover:bg-gray-200 text-gray-700 text-xs font-medium px-3 py-1.5 rounded-md transition-colors"
 														on:click={() => incrementStat(stat.id, 5)}
 													>
 														+125 XP
 													</button>
 												{/if}
 											</div>
-<<<<<<< HEAD
-											<button
-												class="p-1 text-gray-400 hover:text-gray-600"
-=======
 											<button 
 												class="text-gray-400 hover:text-gray-600 dark:text-neutral-300 p-1"
->>>>>>> 8ede3a86
 												on:click={() => startEdit(stat)}
 											>
 												<icons.Settings size={14} />
@@ -674,8 +484,8 @@
 										</div>
 									{:else}
 										<div class="flex justify-center">
-											<button
-												class="rounded-md border border-blue-200 bg-blue-50 px-4 py-2 text-xs font-medium text-blue-600 transition-colors hover:bg-blue-100"
+											<button 
+												class="bg-blue-50 hover:bg-blue-100 text-blue-600 text-xs font-medium px-4 py-2 rounded-md transition-colors border border-blue-200"
 												on:click={() => toggleStatEnabled(stat)}
 											>
 												Re-enable Stat
@@ -695,16 +505,6 @@
 <!-- Create/Edit Modal - Modern Atlassian Style -->
 {#if showCreateForm}
 	<!-- Modal Backdrop -->
-<<<<<<< HEAD
-	<div class="bg-opacity-50 fixed inset-0 z-50 flex items-center justify-center bg-black p-4">
-		<div class="max-h-[90vh] w-full max-w-2xl overflow-auto rounded-lg bg-white shadow-xl">
-			<!-- Modal Header -->
-			<div class="flex items-center justify-between border-b border-gray-200 p-6">
-				<h2 class="text-xl font-semibold text-gray-900">
-					{editingStat ? 'Edit Stat' : 'Create New Stat'}
-				</h2>
-				<button class="p-1 text-gray-400 hover:text-gray-600" on:click={resetForm}>
-=======
 	<div class="fixed inset-0 bg-black bg-opacity-50 z-50 flex items-center justify-center p-4">
 		<div class="bg-white dark:bg-neutral-800 rounded-lg shadow-xl max-w-2xl w-full max-h-[90vh] overflow-auto">
 			<!-- Modal Header -->
@@ -716,28 +516,27 @@
 					class="text-gray-400 hover:text-gray-600 dark:text-neutral-300 p-1"
 					on:click={resetForm}
 				>
->>>>>>> 8ede3a86
 					<icons.X size={20} />
 				</button>
 			</div>
 
-			<form on:submit|preventDefault={handleSubmit} class="space-y-6 p-6">
+			<form on:submit|preventDefault={handleSubmit} class="p-6 space-y-6">
 				<!-- Class Recommendations (only show for new stats) -->
 				{#if !editingStat && userData?.className}
 					{@const classDef = findClassByName(userData.className)}
 					{@const recommendedStats = getRecommendedStats()}
-
+					
 					{#if classDef && recommendedStats.length > 0}
-						<div class="rounded-lg border border-blue-200 bg-blue-50 p-4">
-							<div class="mb-3 flex items-center gap-2">
-								<div class="flex h-6 w-6 items-center justify-center rounded-full bg-blue-100">
+						<div class="bg-blue-50 border border-blue-200 rounded-lg p-4">
+							<div class="flex items-center gap-2 mb-3">
+								<div class="w-6 h-6 bg-blue-100 rounded-full flex items-center justify-center">
 									🎭
 								</div>
 								<h3 class="font-medium text-blue-900">
 									Recommended for {userData.className}
 								</h3>
 							</div>
-							<p class="mb-3 text-sm text-blue-700">
+							<p class="text-sm text-blue-700 mb-3">
 								These stats complement your class. Click to add one:
 							</p>
 							<div class="flex flex-wrap gap-2">
@@ -746,7 +545,7 @@
 									{#if statDef}
 										<button
 											type="button"
-											class="rounded-md bg-blue-100 px-3 py-1.5 text-sm font-medium text-blue-700 transition-colors hover:bg-blue-200"
+											class="bg-blue-100 hover:bg-blue-200 text-blue-700 text-sm font-medium px-3 py-1.5 rounded-md transition-colors"
 											on:click={() => addStatFromLibrary(statName)}
 										>
 											{statName}
@@ -757,17 +556,13 @@
 						</div>
 					{/if}
 				{/if}
-
+				
 				<!-- Stat Library Browser (only for new stats) -->
 				{#if !editingStat}
-<<<<<<< HEAD
-					<div class="rounded-lg border border-gray-200">
-=======
 					<div class="border border-gray-200 dark:border-neutral-700 rounded-lg">
->>>>>>> 8ede3a86
 						<button
 							type="button"
-							class="flex w-full items-center justify-between p-4 text-left"
+							class="w-full flex items-center justify-between p-4 text-left"
 							on:click={(e) => {
 								const content = e.currentTarget.nextElementSibling;
 								content?.classList.toggle('hidden');
@@ -779,29 +574,16 @@
 							</div>
 							<icons.ChevronDown size={16} class="text-gray-400" />
 						</button>
-<<<<<<< HEAD
-						<div class="hidden space-y-4 border-t border-gray-200 p-4">
-							{#each Object.entries(getStatsByCategory()) as [category, categoryStats]}
-								<div>
-									<h4 class="mb-3 text-sm font-medium text-gray-900 capitalize">{category}</h4>
-=======
 						<div class="hidden border-t border-gray-200 dark:border-neutral-700 p-4 space-y-4">
 							{#each Object.entries(getStatsByCategory()) as [category, categoryStats]}
 								<div>
 									<h4 class="font-medium text-sm text-gray-900 dark:text-white mb-3 capitalize">{category}</h4>
->>>>>>> 8ede3a86
 									<div class="space-y-2">
 										{#each categoryStats as stat}
-											{@const isAlreadyAdded = stats.some((s) => s.name === stat.name)}
+											{@const isAlreadyAdded = stats.some(s => s.name === stat.name)}
 											<button
 												type="button"
-<<<<<<< HEAD
-												class="w-full rounded-md border border-gray-200 p-3 text-left transition-colors hover:bg-gray-50 {isAlreadyAdded
-													? 'cursor-not-allowed opacity-50'
-													: ''}"
-=======
 												class="w-full text-left p-3 rounded-md border border-gray-200 dark:border-neutral-700 hover:bg-gray-50 dark:bg-neutral-900 transition-colors {isAlreadyAdded ? 'opacity-50 cursor-not-allowed' : ''}"
->>>>>>> 8ede3a86
 												on:click={() => !isAlreadyAdded && addStatFromLibrary(stat.name)}
 												disabled={isAlreadyAdded}
 											>
@@ -810,25 +592,17 @@
 														<div class="flex items-center gap-2">
 															<span class="font-medium text-gray-900 dark:text-white">{stat.name}</span>
 															{#if isStatRecommended(stat.name)}
-																<span
-																	class="inline-flex items-center rounded-full bg-blue-100 px-2 py-1 text-xs font-medium text-blue-700"
-																>
+																<span class="inline-flex items-center px-2 py-1 rounded-full text-xs font-medium bg-blue-100 text-blue-700">
 																	Recommended
 																</span>
 															{/if}
 															{#if isAlreadyAdded}
-																<span
-																	class="inline-flex items-center rounded-full bg-gray-100 px-2 py-1 text-xs font-medium text-gray-500"
-																>
+																<span class="inline-flex items-center px-2 py-1 rounded-full text-xs font-medium bg-gray-100 text-gray-500">
 																	Added
 																</span>
 															{/if}
 														</div>
-<<<<<<< HEAD
-														<p class="mt-1 text-sm text-gray-600">{stat.description}</p>
-=======
 														<p class="text-sm text-gray-600 dark:text-neutral-300 mt-1">{stat.description}</p>
->>>>>>> 8ede3a86
 													</div>
 												</div>
 											</button>
@@ -838,7 +612,7 @@
 							{/each}
 						</div>
 					</div>
-
+					
 					<div class="relative">
 						<div class="absolute inset-0 flex items-center">
 							<div class="w-full border-t border-gray-200 dark:border-neutral-700"></div>
@@ -848,16 +622,16 @@
 						</div>
 					</div>
 				{/if}
-
+				
 				<!-- Form Fields -->
 				<div class="space-y-4">
 					<div>
-						<label class="mb-2 block text-sm font-medium text-gray-700">
+						<label class="block text-sm font-medium text-gray-700 mb-2">
 							Name <span class="text-red-500">*</span>
 						</label>
-						<input
-							type="text"
-							class="w-full rounded-md border border-gray-300 px-3 py-2 focus:border-blue-500 focus:ring-2 focus:ring-blue-500 focus:outline-none"
+						<input 
+							type="text" 
+							class="w-full px-3 py-2 border border-gray-300 rounded-md focus:outline-none focus:ring-2 focus:ring-blue-500 focus:border-blue-500"
 							bind:value={formData.name}
 							placeholder="e.g. Strength, Wisdom, Charisma"
 							required
@@ -865,9 +639,11 @@
 					</div>
 
 					<div>
-						<label class="mb-2 block text-sm font-medium text-gray-700"> Description </label>
-						<textarea
-							class="w-full resize-none rounded-md border border-gray-300 px-3 py-2 focus:border-blue-500 focus:ring-2 focus:ring-blue-500 focus:outline-none"
+						<label class="block text-sm font-medium text-gray-700 mb-2">
+							Description
+						</label>
+						<textarea 
+							class="w-full px-3 py-2 border border-gray-300 rounded-md focus:outline-none focus:ring-2 focus:ring-blue-500 focus:border-blue-500 resize-none"
 							bind:value={formData.description}
 							placeholder="What this stat represents and why it matters to you..."
 							rows="3"
@@ -876,9 +652,11 @@
 
 					<div class="grid grid-cols-2 gap-4">
 						<div>
-							<label class="mb-2 block text-sm font-medium text-gray-700"> Category </label>
-							<select
-								class="w-full rounded-md border border-gray-300 px-3 py-2 focus:border-blue-500 focus:ring-2 focus:ring-blue-500 focus:outline-none"
+							<label class="block text-sm font-medium text-gray-700 mb-2">
+								Category
+							</label>
+							<select 
+								class="w-full px-3 py-2 border border-gray-300 rounded-md focus:outline-none focus:ring-2 focus:ring-blue-500 focus:border-blue-500"
 								bind:value={formData.category}
 							>
 								{#each categoryOptions as option}
@@ -888,9 +666,11 @@
 						</div>
 
 						<div>
-							<label class="mb-2 block text-sm font-medium text-gray-700"> Icon </label>
-							<select
-								class="w-full rounded-md border border-gray-300 px-3 py-2 focus:border-blue-500 focus:ring-2 focus:ring-blue-500 focus:outline-none"
+							<label class="block text-sm font-medium text-gray-700 mb-2">
+								Icon
+							</label>
+							<select 
+								class="w-full px-3 py-2 border border-gray-300 rounded-md focus:outline-none focus:ring-2 focus:ring-blue-500 focus:border-blue-500"
 								bind:value={formData.icon}
 							>
 								<option value="">Select an icon...</option>
@@ -900,27 +680,18 @@
 							</select>
 							{#if formData.icon}
 								<div class="mt-2 flex items-center gap-2">
-<<<<<<< HEAD
-									<span class="text-sm text-gray-600">Preview:</span>
-									<svelte:component
-										this={getIconComponent(formData.icon)}
-										size={16}
-										class="text-gray-700"
-									/>
-=======
 									<span class="text-sm text-gray-600 dark:text-neutral-300">Preview:</span>
 									<svelte:component this={getIconComponent(formData.icon)} size={16} class="text-gray-700" />
->>>>>>> 8ede3a86
 								</div>
 							{/if}
 						</div>
 					</div>
 
 					<div class="flex items-center">
-						<input
-							type="checkbox"
+						<input 
+							type="checkbox" 
 							id="enabled"
-							class="h-4 w-4 rounded border-gray-300 text-blue-600 focus:ring-blue-500"
+							class="h-4 w-4 text-blue-600 focus:ring-blue-500 border-gray-300 rounded"
 							bind:checked={formData.enabled}
 						/>
 						<label for="enabled" class="ml-2 block text-sm text-gray-700">
@@ -930,24 +701,17 @@
 				</div>
 
 				<!-- Form Actions -->
-<<<<<<< HEAD
-				<div class="flex items-center justify-end gap-3 border-t border-gray-200 pt-4">
-					<button
-						type="button"
-						class="rounded-md border border-gray-300 bg-white px-4 py-2 text-sm font-medium text-gray-700 transition-colors hover:bg-gray-50"
-=======
 				<div class="flex items-center justify-end gap-3 pt-4 border-t border-gray-200 dark:border-neutral-700">
 					<button 
 						type="button" 
 						class="px-4 py-2 text-sm font-medium text-gray-700 bg-white dark:bg-neutral-800 border border-gray-300 rounded-md hover:bg-gray-50 dark:bg-neutral-900 transition-colors"
->>>>>>> 8ede3a86
 						on:click={resetForm}
 					>
 						Cancel
 					</button>
-					<button
-						type="submit"
-						class="rounded-md border border-transparent bg-blue-600 px-4 py-2 text-sm font-medium text-white transition-colors hover:bg-blue-700"
+					<button 
+						type="submit" 
+						class="px-4 py-2 text-sm font-medium text-white bg-blue-600 border border-transparent rounded-md hover:bg-blue-700 transition-colors"
 					>
 						{editingStat ? 'Update Stat' : 'Create Stat'}
 					</button>
