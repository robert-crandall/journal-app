<script lang="ts">
	import '../app.css';
	import { onMount } from 'svelte';
	import { auth } from '$lib/stores/auth';
	import { theme } from '$lib/stores/theme';
	import { page } from '$app/stores';
	import { goto } from '$app/navigation';
	import * as icons from 'lucide-svelte';

	let { children } = $props();
	let mobileMenuOpen = $state(false);
	let moreDropdownOpen = $state(false);
	let userDropdownOpen = $state(false);

	onMount(() => {
		auth.init();

		// Watch for auth state changes and reinitialize theme
		const unsubscribe = auth.subscribe(async (authState) => {
			if (!authState.loading) {
				const isAuthenticated = authState.user !== null;
				await theme.init(isAuthenticated);
			}
		});

		return unsubscribe;
	});

	async function handleLogout() {
		await auth.logout();
		goto('/login');
	}

	function toggleMobileMenu() {
		mobileMenuOpen = !mobileMenuOpen;
	}

	function closeMobileMenu() {
		mobileMenuOpen = false;
	}

	function toggleMoreDropdown() {
		moreDropdownOpen = !moreDropdownOpen;
		userDropdownOpen = false;
	}

	function toggleUserDropdown() {
		userDropdownOpen = !userDropdownOpen;
		moreDropdownOpen = false;
	}

	function closeDropdowns() {
		moreDropdownOpen = false;
		userDropdownOpen = false;
	}

	// Check if current route is auth page
	const isAuthPage = $derived($page.route.id === '/login' || $page.route.id === '/register');
	const isHomePage = $derived($page.route.id === '/');
</script>

<svelte:head>
	<title>Life Quest</title>
	<meta name="description" content="Personal growth powered by GPT and role-playing mechanics" />
</svelte:head>

<div class="min-h-screen bg-neutral-50 dark:bg-neutral-900">
	{#if $auth.loading}
<<<<<<< HEAD
		<div class="flex min-h-screen items-center justify-center">
			<div
				class="h-8 w-8 animate-spin rounded-full border-2 border-neutral-300 border-t-blue-600"
			></div>
		</div>
	{:else if !$auth.user && !isAuthPage}
		<div
			class="flex min-h-screen items-center justify-center bg-gradient-to-br from-blue-50 to-purple-50"
		>
			<div class="mx-auto max-w-md px-6 text-center">
				<div
					class="mx-auto mb-6 flex h-16 w-16 items-center justify-center rounded-2xl bg-blue-600"
				>
					<svelte:component this={icons.Zap} size={32} class="text-white" />
				</div>
				<h1 class="mb-4 text-4xl font-bold text-neutral-900">LifeQuest</h1>
				<p class="mb-8 text-lg text-neutral-600">
					Transform your personal growth journey with RPG-style mechanics and AI-powered insights.
				</p>
				<div class="flex flex-col justify-center gap-3 sm:flex-row">
					<a
						href="/login"
						class="rounded-lg border border-transparent bg-blue-600 px-6 py-3 text-sm font-medium text-white transition-colors hover:bg-blue-700"
					>
						Sign In
					</a>
					<a
						href="/register"
						class="rounded-lg border border-blue-300 bg-white px-6 py-3 text-sm font-medium text-blue-600 transition-colors hover:bg-blue-50"
					>
=======
		<div class="flex items-center justify-center min-h-screen">
			<div class="animate-spin rounded-full h-8 w-8 border-2 border-neutral-300 border-t-blue-600 dark:border-neutral-600 dark:border-t-blue-400"></div>
		</div>
	{:else if !$auth.user && !isAuthPage}
		<div class="min-h-screen bg-gradient-to-br from-blue-50 to-purple-50 dark:from-blue-950 dark:to-purple-950 flex items-center justify-center">
			<div class="text-center max-w-md mx-auto px-6">
				<div class="w-16 h-16 bg-blue-600 dark:bg-blue-500 rounded-2xl flex items-center justify-center mx-auto mb-6">
					<svelte:component this={icons.Zap} size={32} class="text-white" />
				</div>
				<h1 class="text-4xl font-bold text-neutral-900 dark:text-white mb-4">LifeQuest</h1>
				<p class="text-lg text-neutral-600 dark:text-neutral-300 mb-8">
					Transform your personal growth journey with RPG-style mechanics and AI-powered insights.
				</p>
				<div class="flex flex-col sm:flex-row gap-3 justify-center">
					<a href="/login" class="px-6 py-3 text-sm font-medium text-white bg-blue-600 dark:bg-blue-500 border border-transparent rounded-lg hover:bg-blue-700 dark:hover:bg-blue-600 transition-colors">
						Sign In
					</a>
					<a href="/register" class="px-6 py-3 text-sm font-medium text-blue-600 dark:text-blue-400 bg-white dark:bg-neutral-800 border border-blue-300 dark:border-blue-400 rounded-lg hover:bg-blue-50 dark:hover:bg-neutral-700 transition-colors">
>>>>>>> 8ede3a86
						Get Started
					</a>
				</div>
			</div>
		</div>
	{:else if $auth.user && !isAuthPage && !isHomePage}
		<!-- Atlassian-style Navigation -->
<<<<<<< HEAD
		<div class="sticky top-0 z-40 border-b border-neutral-200 bg-white" on:click={closeDropdowns}>
			<nav class="mx-auto max-w-7xl px-4 sm:px-6 lg:px-8">
				<div class="flex h-16 items-center justify-between">
					<!-- Left side: Brand + Main Navigation -->
					<div class="flex items-center space-x-8">
						<!-- Brand -->
						<a
							href="/dashboard"
							class="flex items-center space-x-2 text-xl font-semibold text-neutral-900 transition-colors hover:text-blue-600"
						>
							<div class="flex h-8 w-8 items-center justify-center rounded-lg bg-blue-600">
=======
		<div class="bg-white dark:bg-neutral-800 border-b border-neutral-200 dark:border-neutral-700 sticky top-0 z-40" on:click={closeDropdowns}>
			<nav class="max-w-7xl mx-auto px-4 sm:px-6 lg:px-8">
				<div class="flex items-center justify-between h-16">
					<!-- Left side: Brand + Main Navigation -->
					<div class="flex items-center space-x-8">
						<!-- Brand -->
						<a href="/dashboard" class="flex items-center space-x-2 text-xl font-semibold text-neutral-900 dark:text-white hover:text-blue-600 dark:hover:text-blue-400 transition-colors">
							<div class="w-8 h-8 bg-blue-600 dark:bg-blue-500 rounded-lg flex items-center justify-center">
>>>>>>> 8ede3a86
								<svelte:component this={icons.Zap} size={16} class="text-white" />
							</div>
							<span>LifeQuest</span>
						</a>

						<!-- Desktop Navigation -->
<<<<<<< HEAD
						<div class="hidden items-center space-x-1 md:flex">
							<a
								href="/dashboard"
								class="rounded-lg px-3 py-2 text-sm font-medium transition-colors {$page.route
									.id === '/dashboard'
									? 'bg-blue-100 text-blue-700'
									: 'text-neutral-700 hover:bg-neutral-100 hover:text-neutral-900'}"
=======
						<div class="hidden md:flex items-center space-x-1">
							<a 
								href="/dashboard" 
								class="px-3 py-2 text-sm font-medium rounded-lg transition-colors {$page.route.id === '/dashboard' ? 'bg-blue-100 dark:bg-blue-900 text-blue-700 dark:text-blue-300' : 'text-neutral-700 dark:text-neutral-300 hover:text-neutral-900 dark:hover:text-white hover:bg-neutral-100 dark:hover:bg-neutral-700'}"
>>>>>>> 8ede3a86
							>
								<div class="flex items-center space-x-2">
									<svelte:component this={icons.Home} size={16} />
									<span>Dashboard</span>
								</div>
							</a>
<<<<<<< HEAD
							<a
								href="/tasks"
								class="rounded-lg px-3 py-2 text-sm font-medium transition-colors {$page.route
									.id === '/tasks'
									? 'bg-blue-100 text-blue-700'
									: 'text-neutral-700 hover:bg-neutral-100 hover:text-neutral-900'}"
=======
							<a 
								href="/tasks" 
								class="px-3 py-2 text-sm font-medium rounded-lg transition-colors {$page.route.id === '/tasks' ? 'bg-blue-100 dark:bg-blue-900 text-blue-700 dark:text-blue-300' : 'text-neutral-700 dark:text-neutral-300 hover:text-neutral-900 dark:hover:text-white hover:bg-neutral-100 dark:hover:bg-neutral-700'}"
>>>>>>> 8ede3a86
							>
								<div class="flex items-center space-x-2">
									<svelte:component this={icons.CheckSquare} size={16} />
									<span>Tasks</span>
								</div>
							</a>
<<<<<<< HEAD
							<a
								href="/journals"
								class="rounded-lg px-3 py-2 text-sm font-medium transition-colors {$page.route
									.id === '/journals'
									? 'bg-blue-100 text-blue-700'
									: 'text-neutral-700 hover:bg-neutral-100 hover:text-neutral-900'}"
=======
							<a 
								href="/journals" 
								class="px-3 py-2 text-sm font-medium rounded-lg transition-colors {$page.route.id === '/journals' ? 'bg-blue-100 dark:bg-blue-900 text-blue-700 dark:text-blue-300' : 'text-neutral-700 dark:text-neutral-300 hover:text-neutral-900 dark:hover:text-white hover:bg-neutral-100 dark:hover:bg-neutral-700'}"
>>>>>>> 8ede3a86
							>
								<div class="flex items-center space-x-2">
									<svelte:component this={icons.BookOpen} size={16} />
									<span>Journal</span>
								</div>
							</a>
<<<<<<< HEAD
							<a
								href="/stats"
								class="rounded-lg px-3 py-2 text-sm font-medium transition-colors {$page.route
									.id === '/stats'
									? 'bg-blue-100 text-blue-700'
									: 'text-neutral-700 hover:bg-neutral-100 hover:text-neutral-900'}"
=======
							<a 
								href="/stats" 
								class="px-3 py-2 text-sm font-medium rounded-lg transition-colors {$page.route.id === '/stats' ? 'bg-blue-100 dark:bg-blue-900 text-blue-700 dark:text-blue-300' : 'text-neutral-700 dark:text-neutral-300 hover:text-neutral-900 dark:hover:text-white hover:bg-neutral-100 dark:hover:bg-neutral-700'}"
>>>>>>> 8ede3a86
							>
								<div class="flex items-center space-x-2">
									<svelte:component this={icons.BarChart3} size={16} />
									<span>Progress</span>
								</div>
							</a>

							<!-- More Tools Dropdown -->
							<div class="relative">
								<button
									on:click|stopPropagation={toggleMoreDropdown}
<<<<<<< HEAD
									class="flex items-center space-x-1 rounded-lg px-3 py-2 text-sm font-medium text-neutral-700 transition-colors hover:bg-neutral-100 hover:text-neutral-900"
=======
									class="px-3 py-2 text-sm font-medium text-neutral-700 dark:text-neutral-300 hover:text-neutral-900 dark:hover:text-white hover:bg-neutral-100 dark:hover:bg-neutral-700 rounded-lg transition-colors flex items-center space-x-1"
>>>>>>> 8ede3a86
								>
									<span>More</span>
									<svelte:component this={icons.ChevronDown} size={14} />
								</button>
								{#if moreDropdownOpen}
<<<<<<< HEAD
									<div
										class="absolute top-full left-0 z-50 mt-1 w-48 rounded-lg border border-neutral-200 bg-white py-1 shadow-lg"
										on:click|stopPropagation
									>
										<a
											href="/focuses"
											on:click={closeDropdowns}
											class="block px-3 py-2 text-sm text-neutral-700 transition-colors hover:bg-neutral-50 {$page
												.route.id === '/focuses'
												? 'bg-blue-50 text-blue-700'
												: ''}"
=======
									<div class="absolute top-full left-0 mt-1 w-48 bg-white dark:bg-neutral-800 border border-neutral-200 dark:border-neutral-700 rounded-lg shadow-lg py-1 z-50" on:click|stopPropagation>
										<a 
											href="/focuses" 
											on:click={closeDropdowns}
											class="block px-3 py-2 text-sm text-neutral-700 dark:text-neutral-300 hover:bg-neutral-50 dark:hover:bg-neutral-700 transition-colors {$page.route.id === '/focuses' ? 'bg-blue-50 dark:bg-blue-900 text-blue-700 dark:text-blue-300' : ''}"
>>>>>>> 8ede3a86
										>
											<div class="flex items-center space-x-2">
												<svelte:component this={icons.Target} size={16} />
												<span>Focuses</span>
											</div>
										</a>
										<a
											href="/family"
											on:click={closeDropdowns}
<<<<<<< HEAD
											class="block px-3 py-2 text-sm text-neutral-700 transition-colors hover:bg-neutral-50 {$page
												.route.id === '/family'
												? 'bg-blue-50 text-blue-700'
												: ''}"
=======
											class="block px-3 py-2 text-sm text-neutral-700 dark:text-neutral-300 hover:bg-neutral-50 dark:hover:bg-neutral-700 transition-colors {$page.route.id === '/family' ? 'bg-blue-50 dark:bg-blue-900 text-blue-700 dark:text-blue-300' : ''}"
>>>>>>> 8ede3a86
										>
											<div class="flex items-center space-x-2">
												<svelte:component this={icons.Users} size={16} />
												<span>Family</span>
											</div>
										</a>
										<a
											href="/potions"
											on:click={closeDropdowns}
<<<<<<< HEAD
											class="block px-3 py-2 text-sm text-neutral-700 transition-colors hover:bg-neutral-50 {$page
												.route.id === '/potions'
												? 'bg-blue-50 text-blue-700'
												: ''}"
=======
											class="block px-3 py-2 text-sm text-neutral-700 dark:text-neutral-300 hover:bg-neutral-50 dark:hover:bg-neutral-700 transition-colors {$page.route.id === '/potions' ? 'bg-blue-50 dark:bg-blue-900 text-blue-700 dark:text-blue-300' : ''}"
>>>>>>> 8ede3a86
										>
											<div class="flex items-center space-x-2">
												<svelte:component this={icons.Beaker} size={16} />
												<span>Potions</span>
											</div>
										</a>
									</div>
								{/if}
							</div>
						</div>
					</div>

					<!-- Right side: User Menu + Mobile Toggle -->
					<div class="flex items-center space-x-2">
						<!-- User Menu -->
						<div class="relative">
							<button
								on:click|stopPropagation={toggleUserDropdown}
<<<<<<< HEAD
								class="flex items-center space-x-2 rounded-lg p-2 transition-colors hover:bg-neutral-100"
							>
								<div
									class="flex h-8 w-8 items-center justify-center rounded-full bg-blue-600 text-sm font-semibold text-white"
								>
									{$auth.user?.name?.charAt(0).toUpperCase()}
								</div>
								<div class="hidden text-left sm:block">
									<div class="text-sm font-medium text-neutral-900">{$auth.user?.name}</div>
=======
								class="flex items-center space-x-2 p-2 rounded-lg hover:bg-neutral-100 dark:hover:bg-neutral-700 transition-colors"
							>
								<div class="w-8 h-8 bg-blue-600 dark:bg-blue-500 rounded-full flex items-center justify-center text-white text-sm font-semibold">
									{$auth.user?.name?.charAt(0).toUpperCase()}
								</div>
								<div class="hidden sm:block text-left">
									<div class="text-sm font-medium text-neutral-900 dark:text-white">{$auth.user?.name}</div>
>>>>>>> 8ede3a86
								</div>
								<svelte:component this={icons.ChevronDown} size={14} class="text-neutral-500 dark:text-neutral-400" />
							</button>
							{#if userDropdownOpen}
<<<<<<< HEAD
								<div
									class="absolute top-full right-0 z-50 mt-1 w-48 rounded-lg border border-neutral-200 bg-white py-1 shadow-lg"
									on:click|stopPropagation
								>
									<a
										href="/settings"
										on:click={closeDropdowns}
										class="block px-3 py-2 text-sm text-neutral-700 transition-colors hover:bg-neutral-50"
=======
								<div class="absolute top-full right-0 mt-1 w-48 bg-white dark:bg-neutral-800 border border-neutral-200 dark:border-neutral-700 rounded-lg shadow-lg py-1 z-50" on:click|stopPropagation>
									<a 
										href="/settings" 
										on:click={closeDropdowns}
										class="block px-3 py-2 text-sm text-neutral-700 dark:text-neutral-300 hover:bg-neutral-50 dark:hover:bg-neutral-700 transition-colors"
>>>>>>> 8ede3a86
									>
										<div class="flex items-center space-x-2">
											<svelte:component this={icons.Settings} size={16} />
											<span>Settings</span>
										</div>
									</a>
<<<<<<< HEAD
									<div class="my-1 border-t border-neutral-200"></div>
									<button
										on:click={() => {
											handleLogout();
											closeDropdowns();
										}}
										class="block w-full px-3 py-2 text-left text-sm text-red-600 transition-colors hover:bg-red-50"
=======
									<div class="border-t border-neutral-200 dark:border-neutral-700 my-1"></div>
									<button 
										on:click={() => { handleLogout(); closeDropdowns(); }}
										class="w-full text-left block px-3 py-2 text-sm text-red-600 dark:text-red-400 hover:bg-red-50 dark:hover:bg-red-900/20 transition-colors"
>>>>>>> 8ede3a86
									>
										<div class="flex items-center space-x-2">
											<svelte:component this={icons.LogOut} size={16} />
											<span>Sign Out</span>
										</div>
									</button>
								</div>
							{/if}
						</div>

						<!-- Mobile Menu Toggle -->
						<button
							on:click={toggleMobileMenu}
<<<<<<< HEAD
							class="rounded-lg p-2 transition-colors hover:bg-neutral-100 md:hidden"
							aria-label="Toggle navigation menu"
						>
							<svelte:component
								this={mobileMenuOpen ? icons.X : icons.Menu}
								size={20}
								class="text-neutral-700"
							/>
=======
							class="md:hidden p-2 rounded-lg hover:bg-neutral-100 dark:hover:bg-neutral-700 transition-colors"
							aria-label="Toggle navigation menu"
						>
							<svelte:component this={mobileMenuOpen ? icons.X : icons.Menu} size={20} class="text-neutral-700 dark:text-neutral-300" />
>>>>>>> 8ede3a86
						</button>
					</div>
				</div>

				<!-- Mobile Navigation Menu -->
				{#if mobileMenuOpen}
<<<<<<< HEAD
					<div class="border-t border-neutral-200 py-4 md:hidden">
=======
					<div class="md:hidden border-t border-neutral-200 dark:border-neutral-700 py-4">
>>>>>>> 8ede3a86
						<div class="space-y-1">
							<a
								href="/dashboard"
								on:click={closeMobileMenu}
<<<<<<< HEAD
								class="block rounded-lg px-3 py-2 text-sm font-medium transition-colors {$page.route
									.id === '/dashboard'
									? 'bg-blue-100 text-blue-700'
									: 'text-neutral-700 hover:bg-neutral-100 hover:text-neutral-900'}"
=======
								class="block px-3 py-2 text-sm font-medium rounded-lg transition-colors {$page.route.id === '/dashboard' ? 'bg-blue-100 dark:bg-blue-900 text-blue-700 dark:text-blue-300' : 'text-neutral-700 dark:text-neutral-300 hover:text-neutral-900 dark:hover:text-white hover:bg-neutral-100 dark:hover:bg-neutral-700'}"
>>>>>>> 8ede3a86
							>
								<div class="flex items-center space-x-3">
									<svelte:component this={icons.Home} size={16} />
									<span>Dashboard</span>
								</div>
							</a>
							<a
								href="/tasks"
								on:click={closeMobileMenu}
<<<<<<< HEAD
								class="block rounded-lg px-3 py-2 text-sm font-medium transition-colors {$page.route
									.id === '/tasks'
									? 'bg-blue-100 text-blue-700'
									: 'text-neutral-700 hover:bg-neutral-100 hover:text-neutral-900'}"
=======
								class="block px-3 py-2 text-sm font-medium rounded-lg transition-colors {$page.route.id === '/tasks' ? 'bg-blue-100 dark:bg-blue-900 text-blue-700 dark:text-blue-300' : 'text-neutral-700 dark:text-neutral-300 hover:text-neutral-900 dark:hover:text-white hover:bg-neutral-100 dark:hover:bg-neutral-700'}"
>>>>>>> 8ede3a86
							>
								<div class="flex items-center space-x-3">
									<svelte:component this={icons.CheckSquare} size={16} />
									<span>Tasks</span>
								</div>
							</a>
							<a
								href="/journals"
								on:click={closeMobileMenu}
<<<<<<< HEAD
								class="block rounded-lg px-3 py-2 text-sm font-medium transition-colors {$page.route
									.id === '/journals'
									? 'bg-blue-100 text-blue-700'
									: 'text-neutral-700 hover:bg-neutral-100 hover:text-neutral-900'}"
=======
								class="block px-3 py-2 text-sm font-medium rounded-lg transition-colors {$page.route.id === '/journals' ? 'bg-blue-100 dark:bg-blue-900 text-blue-700 dark:text-blue-300' : 'text-neutral-700 dark:text-neutral-300 hover:text-neutral-900 dark:hover:text-white hover:bg-neutral-100 dark:hover:bg-neutral-700'}"
>>>>>>> 8ede3a86
							>
								<div class="flex items-center space-x-3">
									<svelte:component this={icons.BookOpen} size={16} />
									<span>Journal</span>
								</div>
							</a>
							<a
								href="/stats"
								on:click={closeMobileMenu}
<<<<<<< HEAD
								class="block rounded-lg px-3 py-2 text-sm font-medium transition-colors {$page.route
									.id === '/stats'
									? 'bg-blue-100 text-blue-700'
									: 'text-neutral-700 hover:bg-neutral-100 hover:text-neutral-900'}"
=======
								class="block px-3 py-2 text-sm font-medium rounded-lg transition-colors {$page.route.id === '/stats' ? 'bg-blue-100 dark:bg-blue-900 text-blue-700 dark:text-blue-300' : 'text-neutral-700 dark:text-neutral-300 hover:text-neutral-900 dark:hover:text-white hover:bg-neutral-100 dark:hover:bg-neutral-700'}"
>>>>>>> 8ede3a86
							>
								<div class="flex items-center space-x-3">
									<svelte:component this={icons.BarChart3} size={16} />
									<span>Progress</span>
								</div>
							</a>

							<!-- Mobile More Tools Section -->
<<<<<<< HEAD
							<div class="mt-2 border-t border-neutral-200 pt-2">
								<div
									class="px-3 py-1 text-xs font-medium tracking-wider text-neutral-500 uppercase"
								>
									Tools
								</div>
								<a
									href="/focuses"
									on:click={closeMobileMenu}
									class="block rounded-lg px-3 py-2 text-sm font-medium transition-colors {$page
										.route.id === '/focuses'
										? 'bg-blue-100 text-blue-700'
										: 'text-neutral-700 hover:bg-neutral-100 hover:text-neutral-900'}"
=======
							<div class="pt-2 border-t border-neutral-200 dark:border-neutral-700 mt-2">
								<div class="px-3 py-1 text-xs font-medium text-neutral-500 dark:text-neutral-400 uppercase tracking-wider">Tools</div>
								<a 
									href="/focuses" 
									on:click={closeMobileMenu}
									class="block px-3 py-2 text-sm font-medium rounded-lg transition-colors {$page.route.id === '/focuses' ? 'bg-blue-100 dark:bg-blue-900 text-blue-700 dark:text-blue-300' : 'text-neutral-700 dark:text-neutral-300 hover:text-neutral-900 dark:hover:text-white hover:bg-neutral-100 dark:hover:bg-neutral-700'}"
>>>>>>> 8ede3a86
								>
									<div class="flex items-center space-x-3">
										<svelte:component this={icons.Target} size={16} />
										<span>Focuses</span>
									</div>
								</a>
								<a
									href="/family"
									on:click={closeMobileMenu}
<<<<<<< HEAD
									class="block rounded-lg px-3 py-2 text-sm font-medium transition-colors {$page
										.route.id === '/family'
										? 'bg-blue-100 text-blue-700'
										: 'text-neutral-700 hover:bg-neutral-100 hover:text-neutral-900'}"
=======
									class="block px-3 py-2 text-sm font-medium rounded-lg transition-colors {$page.route.id === '/family' ? 'bg-blue-100 dark:bg-blue-900 text-blue-700 dark:text-blue-300' : 'text-neutral-700 dark:text-neutral-300 hover:text-neutral-900 dark:hover:text-white hover:bg-neutral-100 dark:hover:bg-neutral-700'}"
>>>>>>> 8ede3a86
								>
									<div class="flex items-center space-x-3">
										<svelte:component this={icons.Users} size={16} />
										<span>Family</span>
									</div>
								</a>
								<a
									href="/potions"
									on:click={closeMobileMenu}
<<<<<<< HEAD
									class="block rounded-lg px-3 py-2 text-sm font-medium transition-colors {$page
										.route.id === '/potions'
										? 'bg-blue-100 text-blue-700'
										: 'text-neutral-700 hover:bg-neutral-100 hover:text-neutral-900'}"
=======
									class="block px-3 py-2 text-sm font-medium rounded-lg transition-colors {$page.route.id === '/potions' ? 'bg-blue-100 dark:bg-blue-900 text-blue-700 dark:text-blue-300' : 'text-neutral-700 dark:text-neutral-300 hover:text-neutral-900 dark:hover:text-white hover:bg-neutral-100 dark:hover:bg-neutral-700'}"
>>>>>>> 8ede3a86
								>
									<div class="flex items-center space-x-3">
										<svelte:component this={icons.Beaker} size={16} />
										<span>Potions</span>
									</div>
								</a>
							</div>
						</div>
					</div>
				{/if}
			</nav>
		</div>

		<!-- Main Content Area -->
		<main class="flex-1 bg-neutral-50 dark:bg-neutral-900">
			{@render children()}
		</main>
	{:else}
		{@render children()}
	{/if}
</div><|MERGE_RESOLUTION|>--- conflicted
+++ resolved
@@ -14,7 +14,7 @@
 
 	onMount(() => {
 		auth.init();
-
+		
 		// Watch for auth state changes and reinitialize theme
 		const unsubscribe = auth.subscribe(async (authState) => {
 			if (!authState.loading) {
@@ -25,35 +25,35 @@
 
 		return unsubscribe;
 	});
-
+	
 	async function handleLogout() {
 		await auth.logout();
 		goto('/login');
 	}
-
+	
 	function toggleMobileMenu() {
 		mobileMenuOpen = !mobileMenuOpen;
 	}
-
+	
 	function closeMobileMenu() {
 		mobileMenuOpen = false;
 	}
-
+	
 	function toggleMoreDropdown() {
 		moreDropdownOpen = !moreDropdownOpen;
 		userDropdownOpen = false;
 	}
-
+	
 	function toggleUserDropdown() {
 		userDropdownOpen = !userDropdownOpen;
 		moreDropdownOpen = false;
 	}
-
+	
 	function closeDropdowns() {
 		moreDropdownOpen = false;
 		userDropdownOpen = false;
 	}
-
+	
 	// Check if current route is auth page
 	const isAuthPage = $derived($page.route.id === '/login' || $page.route.id === '/register');
 	const isHomePage = $derived($page.route.id === '/');
@@ -66,38 +66,6 @@
 
 <div class="min-h-screen bg-neutral-50 dark:bg-neutral-900">
 	{#if $auth.loading}
-<<<<<<< HEAD
-		<div class="flex min-h-screen items-center justify-center">
-			<div
-				class="h-8 w-8 animate-spin rounded-full border-2 border-neutral-300 border-t-blue-600"
-			></div>
-		</div>
-	{:else if !$auth.user && !isAuthPage}
-		<div
-			class="flex min-h-screen items-center justify-center bg-gradient-to-br from-blue-50 to-purple-50"
-		>
-			<div class="mx-auto max-w-md px-6 text-center">
-				<div
-					class="mx-auto mb-6 flex h-16 w-16 items-center justify-center rounded-2xl bg-blue-600"
-				>
-					<svelte:component this={icons.Zap} size={32} class="text-white" />
-				</div>
-				<h1 class="mb-4 text-4xl font-bold text-neutral-900">LifeQuest</h1>
-				<p class="mb-8 text-lg text-neutral-600">
-					Transform your personal growth journey with RPG-style mechanics and AI-powered insights.
-				</p>
-				<div class="flex flex-col justify-center gap-3 sm:flex-row">
-					<a
-						href="/login"
-						class="rounded-lg border border-transparent bg-blue-600 px-6 py-3 text-sm font-medium text-white transition-colors hover:bg-blue-700"
-					>
-						Sign In
-					</a>
-					<a
-						href="/register"
-						class="rounded-lg border border-blue-300 bg-white px-6 py-3 text-sm font-medium text-blue-600 transition-colors hover:bg-blue-50"
-					>
-=======
 		<div class="flex items-center justify-center min-h-screen">
 			<div class="animate-spin rounded-full h-8 w-8 border-2 border-neutral-300 border-t-blue-600 dark:border-neutral-600 dark:border-t-blue-400"></div>
 		</div>
@@ -116,7 +84,6 @@
 						Sign In
 					</a>
 					<a href="/register" class="px-6 py-3 text-sm font-medium text-blue-600 dark:text-blue-400 bg-white dark:bg-neutral-800 border border-blue-300 dark:border-blue-400 rounded-lg hover:bg-blue-50 dark:hover:bg-neutral-700 transition-colors">
->>>>>>> 8ede3a86
 						Get Started
 					</a>
 				</div>
@@ -124,19 +91,6 @@
 		</div>
 	{:else if $auth.user && !isAuthPage && !isHomePage}
 		<!-- Atlassian-style Navigation -->
-<<<<<<< HEAD
-		<div class="sticky top-0 z-40 border-b border-neutral-200 bg-white" on:click={closeDropdowns}>
-			<nav class="mx-auto max-w-7xl px-4 sm:px-6 lg:px-8">
-				<div class="flex h-16 items-center justify-between">
-					<!-- Left side: Brand + Main Navigation -->
-					<div class="flex items-center space-x-8">
-						<!-- Brand -->
-						<a
-							href="/dashboard"
-							class="flex items-center space-x-2 text-xl font-semibold text-neutral-900 transition-colors hover:text-blue-600"
-						>
-							<div class="flex h-8 w-8 items-center justify-center rounded-lg bg-blue-600">
-=======
 		<div class="bg-white dark:bg-neutral-800 border-b border-neutral-200 dark:border-neutral-700 sticky top-0 z-40" on:click={closeDropdowns}>
 			<nav class="max-w-7xl mx-auto px-4 sm:px-6 lg:px-8">
 				<div class="flex items-center justify-between h-16">
@@ -145,81 +99,43 @@
 						<!-- Brand -->
 						<a href="/dashboard" class="flex items-center space-x-2 text-xl font-semibold text-neutral-900 dark:text-white hover:text-blue-600 dark:hover:text-blue-400 transition-colors">
 							<div class="w-8 h-8 bg-blue-600 dark:bg-blue-500 rounded-lg flex items-center justify-center">
->>>>>>> 8ede3a86
 								<svelte:component this={icons.Zap} size={16} class="text-white" />
 							</div>
 							<span>LifeQuest</span>
 						</a>
 
 						<!-- Desktop Navigation -->
-<<<<<<< HEAD
-						<div class="hidden items-center space-x-1 md:flex">
-							<a
-								href="/dashboard"
-								class="rounded-lg px-3 py-2 text-sm font-medium transition-colors {$page.route
-									.id === '/dashboard'
-									? 'bg-blue-100 text-blue-700'
-									: 'text-neutral-700 hover:bg-neutral-100 hover:text-neutral-900'}"
-=======
 						<div class="hidden md:flex items-center space-x-1">
 							<a 
 								href="/dashboard" 
 								class="px-3 py-2 text-sm font-medium rounded-lg transition-colors {$page.route.id === '/dashboard' ? 'bg-blue-100 dark:bg-blue-900 text-blue-700 dark:text-blue-300' : 'text-neutral-700 dark:text-neutral-300 hover:text-neutral-900 dark:hover:text-white hover:bg-neutral-100 dark:hover:bg-neutral-700'}"
->>>>>>> 8ede3a86
 							>
 								<div class="flex items-center space-x-2">
 									<svelte:component this={icons.Home} size={16} />
 									<span>Dashboard</span>
 								</div>
 							</a>
-<<<<<<< HEAD
-							<a
-								href="/tasks"
-								class="rounded-lg px-3 py-2 text-sm font-medium transition-colors {$page.route
-									.id === '/tasks'
-									? 'bg-blue-100 text-blue-700'
-									: 'text-neutral-700 hover:bg-neutral-100 hover:text-neutral-900'}"
-=======
 							<a 
 								href="/tasks" 
 								class="px-3 py-2 text-sm font-medium rounded-lg transition-colors {$page.route.id === '/tasks' ? 'bg-blue-100 dark:bg-blue-900 text-blue-700 dark:text-blue-300' : 'text-neutral-700 dark:text-neutral-300 hover:text-neutral-900 dark:hover:text-white hover:bg-neutral-100 dark:hover:bg-neutral-700'}"
->>>>>>> 8ede3a86
 							>
 								<div class="flex items-center space-x-2">
 									<svelte:component this={icons.CheckSquare} size={16} />
 									<span>Tasks</span>
 								</div>
 							</a>
-<<<<<<< HEAD
-							<a
-								href="/journals"
-								class="rounded-lg px-3 py-2 text-sm font-medium transition-colors {$page.route
-									.id === '/journals'
-									? 'bg-blue-100 text-blue-700'
-									: 'text-neutral-700 hover:bg-neutral-100 hover:text-neutral-900'}"
-=======
 							<a 
 								href="/journals" 
 								class="px-3 py-2 text-sm font-medium rounded-lg transition-colors {$page.route.id === '/journals' ? 'bg-blue-100 dark:bg-blue-900 text-blue-700 dark:text-blue-300' : 'text-neutral-700 dark:text-neutral-300 hover:text-neutral-900 dark:hover:text-white hover:bg-neutral-100 dark:hover:bg-neutral-700'}"
->>>>>>> 8ede3a86
 							>
 								<div class="flex items-center space-x-2">
 									<svelte:component this={icons.BookOpen} size={16} />
 									<span>Journal</span>
 								</div>
 							</a>
-<<<<<<< HEAD
-							<a
-								href="/stats"
-								class="rounded-lg px-3 py-2 text-sm font-medium transition-colors {$page.route
-									.id === '/stats'
-									? 'bg-blue-100 text-blue-700'
-									: 'text-neutral-700 hover:bg-neutral-100 hover:text-neutral-900'}"
-=======
 							<a 
 								href="/stats" 
 								class="px-3 py-2 text-sm font-medium rounded-lg transition-colors {$page.route.id === '/stats' ? 'bg-blue-100 dark:bg-blue-900 text-blue-700 dark:text-blue-300' : 'text-neutral-700 dark:text-neutral-300 hover:text-neutral-900 dark:hover:text-white hover:bg-neutral-100 dark:hover:bg-neutral-700'}"
->>>>>>> 8ede3a86
 							>
 								<div class="flex items-center space-x-2">
 									<svelte:component this={icons.BarChart3} size={16} />
@@ -229,71 +145,39 @@
 
 							<!-- More Tools Dropdown -->
 							<div class="relative">
-								<button
+								<button 
 									on:click|stopPropagation={toggleMoreDropdown}
-<<<<<<< HEAD
-									class="flex items-center space-x-1 rounded-lg px-3 py-2 text-sm font-medium text-neutral-700 transition-colors hover:bg-neutral-100 hover:text-neutral-900"
-=======
 									class="px-3 py-2 text-sm font-medium text-neutral-700 dark:text-neutral-300 hover:text-neutral-900 dark:hover:text-white hover:bg-neutral-100 dark:hover:bg-neutral-700 rounded-lg transition-colors flex items-center space-x-1"
->>>>>>> 8ede3a86
 								>
 									<span>More</span>
 									<svelte:component this={icons.ChevronDown} size={14} />
 								</button>
 								{#if moreDropdownOpen}
-<<<<<<< HEAD
-									<div
-										class="absolute top-full left-0 z-50 mt-1 w-48 rounded-lg border border-neutral-200 bg-white py-1 shadow-lg"
-										on:click|stopPropagation
-									>
-										<a
-											href="/focuses"
-											on:click={closeDropdowns}
-											class="block px-3 py-2 text-sm text-neutral-700 transition-colors hover:bg-neutral-50 {$page
-												.route.id === '/focuses'
-												? 'bg-blue-50 text-blue-700'
-												: ''}"
-=======
 									<div class="absolute top-full left-0 mt-1 w-48 bg-white dark:bg-neutral-800 border border-neutral-200 dark:border-neutral-700 rounded-lg shadow-lg py-1 z-50" on:click|stopPropagation>
 										<a 
 											href="/focuses" 
 											on:click={closeDropdowns}
 											class="block px-3 py-2 text-sm text-neutral-700 dark:text-neutral-300 hover:bg-neutral-50 dark:hover:bg-neutral-700 transition-colors {$page.route.id === '/focuses' ? 'bg-blue-50 dark:bg-blue-900 text-blue-700 dark:text-blue-300' : ''}"
->>>>>>> 8ede3a86
 										>
 											<div class="flex items-center space-x-2">
 												<svelte:component this={icons.Target} size={16} />
 												<span>Focuses</span>
 											</div>
 										</a>
-										<a
-											href="/family"
+										<a 
+											href="/family" 
 											on:click={closeDropdowns}
-<<<<<<< HEAD
-											class="block px-3 py-2 text-sm text-neutral-700 transition-colors hover:bg-neutral-50 {$page
-												.route.id === '/family'
-												? 'bg-blue-50 text-blue-700'
-												: ''}"
-=======
 											class="block px-3 py-2 text-sm text-neutral-700 dark:text-neutral-300 hover:bg-neutral-50 dark:hover:bg-neutral-700 transition-colors {$page.route.id === '/family' ? 'bg-blue-50 dark:bg-blue-900 text-blue-700 dark:text-blue-300' : ''}"
->>>>>>> 8ede3a86
 										>
 											<div class="flex items-center space-x-2">
 												<svelte:component this={icons.Users} size={16} />
 												<span>Family</span>
 											</div>
 										</a>
-										<a
-											href="/potions"
+										<a 
+											href="/potions" 
 											on:click={closeDropdowns}
-<<<<<<< HEAD
-											class="block px-3 py-2 text-sm text-neutral-700 transition-colors hover:bg-neutral-50 {$page
-												.route.id === '/potions'
-												? 'bg-blue-50 text-blue-700'
-												: ''}"
-=======
 											class="block px-3 py-2 text-sm text-neutral-700 dark:text-neutral-300 hover:bg-neutral-50 dark:hover:bg-neutral-700 transition-colors {$page.route.id === '/potions' ? 'bg-blue-50 dark:bg-blue-900 text-blue-700 dark:text-blue-300' : ''}"
->>>>>>> 8ede3a86
 										>
 											<div class="flex items-center space-x-2">
 												<svelte:component this={icons.Beaker} size={16} />
@@ -310,19 +194,8 @@
 					<div class="flex items-center space-x-2">
 						<!-- User Menu -->
 						<div class="relative">
-							<button
+							<button 
 								on:click|stopPropagation={toggleUserDropdown}
-<<<<<<< HEAD
-								class="flex items-center space-x-2 rounded-lg p-2 transition-colors hover:bg-neutral-100"
-							>
-								<div
-									class="flex h-8 w-8 items-center justify-center rounded-full bg-blue-600 text-sm font-semibold text-white"
-								>
-									{$auth.user?.name?.charAt(0).toUpperCase()}
-								</div>
-								<div class="hidden text-left sm:block">
-									<div class="text-sm font-medium text-neutral-900">{$auth.user?.name}</div>
-=======
 								class="flex items-center space-x-2 p-2 rounded-lg hover:bg-neutral-100 dark:hover:bg-neutral-700 transition-colors"
 							>
 								<div class="w-8 h-8 bg-blue-600 dark:bg-blue-500 rounded-full flex items-center justify-center text-white text-sm font-semibold">
@@ -330,47 +203,25 @@
 								</div>
 								<div class="hidden sm:block text-left">
 									<div class="text-sm font-medium text-neutral-900 dark:text-white">{$auth.user?.name}</div>
->>>>>>> 8ede3a86
 								</div>
 								<svelte:component this={icons.ChevronDown} size={14} class="text-neutral-500 dark:text-neutral-400" />
 							</button>
 							{#if userDropdownOpen}
-<<<<<<< HEAD
-								<div
-									class="absolute top-full right-0 z-50 mt-1 w-48 rounded-lg border border-neutral-200 bg-white py-1 shadow-lg"
-									on:click|stopPropagation
-								>
-									<a
-										href="/settings"
-										on:click={closeDropdowns}
-										class="block px-3 py-2 text-sm text-neutral-700 transition-colors hover:bg-neutral-50"
-=======
 								<div class="absolute top-full right-0 mt-1 w-48 bg-white dark:bg-neutral-800 border border-neutral-200 dark:border-neutral-700 rounded-lg shadow-lg py-1 z-50" on:click|stopPropagation>
 									<a 
 										href="/settings" 
 										on:click={closeDropdowns}
 										class="block px-3 py-2 text-sm text-neutral-700 dark:text-neutral-300 hover:bg-neutral-50 dark:hover:bg-neutral-700 transition-colors"
->>>>>>> 8ede3a86
 									>
 										<div class="flex items-center space-x-2">
 											<svelte:component this={icons.Settings} size={16} />
 											<span>Settings</span>
 										</div>
 									</a>
-<<<<<<< HEAD
-									<div class="my-1 border-t border-neutral-200"></div>
-									<button
-										on:click={() => {
-											handleLogout();
-											closeDropdowns();
-										}}
-										class="block w-full px-3 py-2 text-left text-sm text-red-600 transition-colors hover:bg-red-50"
-=======
 									<div class="border-t border-neutral-200 dark:border-neutral-700 my-1"></div>
 									<button 
 										on:click={() => { handleLogout(); closeDropdowns(); }}
 										class="w-full text-left block px-3 py-2 text-sm text-red-600 dark:text-red-400 hover:bg-red-50 dark:hover:bg-red-900/20 transition-colors"
->>>>>>> 8ede3a86
 									>
 										<div class="flex items-center space-x-2">
 											<svelte:component this={icons.LogOut} size={16} />
@@ -382,97 +233,54 @@
 						</div>
 
 						<!-- Mobile Menu Toggle -->
-						<button
+						<button 
 							on:click={toggleMobileMenu}
-<<<<<<< HEAD
-							class="rounded-lg p-2 transition-colors hover:bg-neutral-100 md:hidden"
-							aria-label="Toggle navigation menu"
-						>
-							<svelte:component
-								this={mobileMenuOpen ? icons.X : icons.Menu}
-								size={20}
-								class="text-neutral-700"
-							/>
-=======
 							class="md:hidden p-2 rounded-lg hover:bg-neutral-100 dark:hover:bg-neutral-700 transition-colors"
 							aria-label="Toggle navigation menu"
 						>
 							<svelte:component this={mobileMenuOpen ? icons.X : icons.Menu} size={20} class="text-neutral-700 dark:text-neutral-300" />
->>>>>>> 8ede3a86
 						</button>
 					</div>
 				</div>
 
 				<!-- Mobile Navigation Menu -->
 				{#if mobileMenuOpen}
-<<<<<<< HEAD
-					<div class="border-t border-neutral-200 py-4 md:hidden">
-=======
 					<div class="md:hidden border-t border-neutral-200 dark:border-neutral-700 py-4">
->>>>>>> 8ede3a86
 						<div class="space-y-1">
-							<a
-								href="/dashboard"
+							<a 
+								href="/dashboard" 
 								on:click={closeMobileMenu}
-<<<<<<< HEAD
-								class="block rounded-lg px-3 py-2 text-sm font-medium transition-colors {$page.route
-									.id === '/dashboard'
-									? 'bg-blue-100 text-blue-700'
-									: 'text-neutral-700 hover:bg-neutral-100 hover:text-neutral-900'}"
-=======
 								class="block px-3 py-2 text-sm font-medium rounded-lg transition-colors {$page.route.id === '/dashboard' ? 'bg-blue-100 dark:bg-blue-900 text-blue-700 dark:text-blue-300' : 'text-neutral-700 dark:text-neutral-300 hover:text-neutral-900 dark:hover:text-white hover:bg-neutral-100 dark:hover:bg-neutral-700'}"
->>>>>>> 8ede3a86
 							>
 								<div class="flex items-center space-x-3">
 									<svelte:component this={icons.Home} size={16} />
 									<span>Dashboard</span>
 								</div>
 							</a>
-							<a
-								href="/tasks"
+							<a 
+								href="/tasks" 
 								on:click={closeMobileMenu}
-<<<<<<< HEAD
-								class="block rounded-lg px-3 py-2 text-sm font-medium transition-colors {$page.route
-									.id === '/tasks'
-									? 'bg-blue-100 text-blue-700'
-									: 'text-neutral-700 hover:bg-neutral-100 hover:text-neutral-900'}"
-=======
 								class="block px-3 py-2 text-sm font-medium rounded-lg transition-colors {$page.route.id === '/tasks' ? 'bg-blue-100 dark:bg-blue-900 text-blue-700 dark:text-blue-300' : 'text-neutral-700 dark:text-neutral-300 hover:text-neutral-900 dark:hover:text-white hover:bg-neutral-100 dark:hover:bg-neutral-700'}"
->>>>>>> 8ede3a86
 							>
 								<div class="flex items-center space-x-3">
 									<svelte:component this={icons.CheckSquare} size={16} />
 									<span>Tasks</span>
 								</div>
 							</a>
-							<a
-								href="/journals"
+							<a 
+								href="/journals" 
 								on:click={closeMobileMenu}
-<<<<<<< HEAD
-								class="block rounded-lg px-3 py-2 text-sm font-medium transition-colors {$page.route
-									.id === '/journals'
-									? 'bg-blue-100 text-blue-700'
-									: 'text-neutral-700 hover:bg-neutral-100 hover:text-neutral-900'}"
-=======
 								class="block px-3 py-2 text-sm font-medium rounded-lg transition-colors {$page.route.id === '/journals' ? 'bg-blue-100 dark:bg-blue-900 text-blue-700 dark:text-blue-300' : 'text-neutral-700 dark:text-neutral-300 hover:text-neutral-900 dark:hover:text-white hover:bg-neutral-100 dark:hover:bg-neutral-700'}"
->>>>>>> 8ede3a86
 							>
 								<div class="flex items-center space-x-3">
 									<svelte:component this={icons.BookOpen} size={16} />
 									<span>Journal</span>
 								</div>
 							</a>
-							<a
-								href="/stats"
+							<a 
+								href="/stats" 
 								on:click={closeMobileMenu}
-<<<<<<< HEAD
-								class="block rounded-lg px-3 py-2 text-sm font-medium transition-colors {$page.route
-									.id === '/stats'
-									? 'bg-blue-100 text-blue-700'
-									: 'text-neutral-700 hover:bg-neutral-100 hover:text-neutral-900'}"
-=======
 								class="block px-3 py-2 text-sm font-medium rounded-lg transition-colors {$page.route.id === '/stats' ? 'bg-blue-100 dark:bg-blue-900 text-blue-700 dark:text-blue-300' : 'text-neutral-700 dark:text-neutral-300 hover:text-neutral-900 dark:hover:text-white hover:bg-neutral-100 dark:hover:bg-neutral-700'}"
->>>>>>> 8ede3a86
 							>
 								<div class="flex items-center space-x-3">
 									<svelte:component this={icons.BarChart3} size={16} />
@@ -481,62 +289,32 @@
 							</a>
 
 							<!-- Mobile More Tools Section -->
-<<<<<<< HEAD
-							<div class="mt-2 border-t border-neutral-200 pt-2">
-								<div
-									class="px-3 py-1 text-xs font-medium tracking-wider text-neutral-500 uppercase"
-								>
-									Tools
-								</div>
-								<a
-									href="/focuses"
-									on:click={closeMobileMenu}
-									class="block rounded-lg px-3 py-2 text-sm font-medium transition-colors {$page
-										.route.id === '/focuses'
-										? 'bg-blue-100 text-blue-700'
-										: 'text-neutral-700 hover:bg-neutral-100 hover:text-neutral-900'}"
-=======
 							<div class="pt-2 border-t border-neutral-200 dark:border-neutral-700 mt-2">
 								<div class="px-3 py-1 text-xs font-medium text-neutral-500 dark:text-neutral-400 uppercase tracking-wider">Tools</div>
 								<a 
 									href="/focuses" 
 									on:click={closeMobileMenu}
 									class="block px-3 py-2 text-sm font-medium rounded-lg transition-colors {$page.route.id === '/focuses' ? 'bg-blue-100 dark:bg-blue-900 text-blue-700 dark:text-blue-300' : 'text-neutral-700 dark:text-neutral-300 hover:text-neutral-900 dark:hover:text-white hover:bg-neutral-100 dark:hover:bg-neutral-700'}"
->>>>>>> 8ede3a86
 								>
 									<div class="flex items-center space-x-3">
 										<svelte:component this={icons.Target} size={16} />
 										<span>Focuses</span>
 									</div>
 								</a>
-								<a
-									href="/family"
+								<a 
+									href="/family" 
 									on:click={closeMobileMenu}
-<<<<<<< HEAD
-									class="block rounded-lg px-3 py-2 text-sm font-medium transition-colors {$page
-										.route.id === '/family'
-										? 'bg-blue-100 text-blue-700'
-										: 'text-neutral-700 hover:bg-neutral-100 hover:text-neutral-900'}"
-=======
 									class="block px-3 py-2 text-sm font-medium rounded-lg transition-colors {$page.route.id === '/family' ? 'bg-blue-100 dark:bg-blue-900 text-blue-700 dark:text-blue-300' : 'text-neutral-700 dark:text-neutral-300 hover:text-neutral-900 dark:hover:text-white hover:bg-neutral-100 dark:hover:bg-neutral-700'}"
->>>>>>> 8ede3a86
 								>
 									<div class="flex items-center space-x-3">
 										<svelte:component this={icons.Users} size={16} />
 										<span>Family</span>
 									</div>
 								</a>
-								<a
-									href="/potions"
+								<a 
+									href="/potions" 
 									on:click={closeMobileMenu}
-<<<<<<< HEAD
-									class="block rounded-lg px-3 py-2 text-sm font-medium transition-colors {$page
-										.route.id === '/potions'
-										? 'bg-blue-100 text-blue-700'
-										: 'text-neutral-700 hover:bg-neutral-100 hover:text-neutral-900'}"
-=======
 									class="block px-3 py-2 text-sm font-medium rounded-lg transition-colors {$page.route.id === '/potions' ? 'bg-blue-100 dark:bg-blue-900 text-blue-700 dark:text-blue-300' : 'text-neutral-700 dark:text-neutral-300 hover:text-neutral-900 dark:hover:text-white hover:bg-neutral-100 dark:hover:bg-neutral-700'}"
->>>>>>> 8ede3a86
 								>
 									<div class="flex items-center space-x-3">
 										<svelte:component this={icons.Beaker} size={16} />
@@ -549,7 +327,7 @@
 				{/if}
 			</nav>
 		</div>
-
+		
 		<!-- Main Content Area -->
 		<main class="flex-1 bg-neutral-50 dark:bg-neutral-900">
 			{@render children()}
