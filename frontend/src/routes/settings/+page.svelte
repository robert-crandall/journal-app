--- conflicted
+++ resolved
@@ -84,9 +84,9 @@
 
 	async function handleClassUpdate() {
 		try {
-			await userApi.updateProfile({
-				className: memberClassName || undefined,
-				classDescription: memberClassDescription || undefined
+			await userApi.updateProfile({ 
+				className: memberClassName || undefined, 
+				classDescription: memberClassDescription || undefined 
 			});
 			userData.className = memberClassName;
 			userData.classDescription = memberClassDescription;
@@ -114,40 +114,28 @@
 	<title>Settings - LifeQuest</title>
 </svelte:head>
 
-<div class="mx-auto max-w-6xl px-6 py-8">
+<div class="max-w-6xl mx-auto px-6 py-8">
 	<!-- Header -->
 	<div class="mb-8">
-		<h1 class="mb-2 text-2xl font-bold text-neutral-900">Settings</h1>
+		<h1 class="text-2xl font-bold text-neutral-900 mb-2">Settings</h1>
 		<p class="text-neutral-600">Customize your LifeQuest experience</p>
 	</div>
 
 	{#if saveMessage}
-		<div
-			class="mb-6 bg-{messageType === 'success' ? 'green' : 'red'}-50 border border-{messageType ===
-			'success'
-				? 'green'
-				: 'red'}-200 rounded-lg p-4"
-		>
+		<div class="mb-6 bg-{messageType === 'success' ? 'green' : 'red'}-50 border border-{messageType === 'success' ? 'green' : 'red'}-200 rounded-lg p-4">
 			<div class="flex items-start space-x-3">
-				<svelte:component
-					this={messageType === 'success' ? icons.CheckCircle : icons.AlertTriangle}
-					size={16}
-					class="text-{messageType === 'success' ? 'green' : 'red'}-500 mt-0.5 flex-shrink-0"
+				<svelte:component 
+					this={messageType === 'success' ? icons.CheckCircle : icons.AlertTriangle} 
+					size={16} 
+					class="text-{messageType === 'success' ? 'green' : 'red'}-500 mt-0.5 flex-shrink-0" 
 				/>
 				<div class="flex-1">
-					<p class="text-sm font-medium text-{messageType === 'success' ? 'green' : 'red'}-900">
-						{messageType === 'success' ? 'Success' : 'Error'}
-					</p>
-					<p class="text-sm text-{messageType === 'success' ? 'green' : 'red'}-700 mt-1">
-						{saveMessage}
-					</p>
+					<p class="text-sm font-medium text-{messageType === 'success' ? 'green' : 'red'}-900">{messageType === 'success' ? 'Success' : 'Error'}</p>
+					<p class="text-sm text-{messageType === 'success' ? 'green' : 'red'}-700 mt-1">{saveMessage}</p>
 				</div>
 				<button
-					on:click={() => (saveMessage = '')}
-					class="text-{messageType === 'success' ? 'green' : 'red'}-400 hover:text-{messageType ===
-					'success'
-						? 'green'
-						: 'red'}-600 transition-colors"
+					on:click={() => saveMessage = ''}
+					class="text-{messageType === 'success' ? 'green' : 'red'}-400 hover:text-{messageType === 'success' ? 'green' : 'red'}-600 transition-colors"
 				>
 					<svelte:component this={icons.X} size={14} />
 				</button>
@@ -156,18 +144,11 @@
 	{/if}
 
 	<!-- Tabs Navigation -->
-<<<<<<< HEAD
-	<div class="mb-6 rounded-lg border border-neutral-200 bg-white">
-=======
 	<div class="bg-white dark:bg-neutral-800 border border-neutral-200 rounded-lg mb-6">
->>>>>>> 8ede3a86
 		<div class="border-b border-neutral-200">
 			<nav class="flex space-x-8 px-6" role="tablist">
 				<button
-					class="border-b-2 px-1 py-4 text-sm font-medium transition-colors {activeTab ===
-					'appearance'
-						? 'border-blue-500 text-blue-600'
-						: 'border-transparent text-neutral-500 hover:border-neutral-300 hover:text-neutral-700'}"
+					class="py-4 px-1 border-b-2 font-medium text-sm transition-colors {activeTab === 'appearance' ? 'border-blue-500 text-blue-600' : 'border-transparent text-neutral-500 hover:text-neutral-700 hover:border-neutral-300'}"
 					on:click={() => setActiveTab('appearance')}
 					role="tab"
 					aria-selected={activeTab === 'appearance'}
@@ -178,10 +159,7 @@
 					</div>
 				</button>
 				<button
-					class="border-b-2 px-1 py-4 text-sm font-medium transition-colors {activeTab ===
-					'location'
-						? 'border-blue-500 text-blue-600'
-						: 'border-transparent text-neutral-500 hover:border-neutral-300 hover:text-neutral-700'}"
+					class="py-4 px-1 border-b-2 font-medium text-sm transition-colors {activeTab === 'location' ? 'border-blue-500 text-blue-600' : 'border-transparent text-neutral-500 hover:text-neutral-700 hover:border-neutral-300'}"
 					on:click={() => setActiveTab('location')}
 					role="tab"
 					aria-selected={activeTab === 'location'}
@@ -192,9 +170,7 @@
 					</div>
 				</button>
 				<button
-					class="border-b-2 px-1 py-4 text-sm font-medium transition-colors {activeTab === 'profile'
-						? 'border-blue-500 text-blue-600'
-						: 'border-transparent text-neutral-500 hover:border-neutral-300 hover:text-neutral-700'}"
+					class="py-4 px-1 border-b-2 font-medium text-sm transition-colors {activeTab === 'profile' ? 'border-blue-500 text-blue-600' : 'border-transparent text-neutral-500 hover:text-neutral-700 hover:border-neutral-300'}"
 					on:click={() => setActiveTab('profile')}
 					role="tab"
 					aria-selected={activeTab === 'profile'}
@@ -205,10 +181,7 @@
 					</div>
 				</button>
 				<button
-					class="border-b-2 px-1 py-4 text-sm font-medium transition-colors {activeTab ===
-					'character'
-						? 'border-blue-500 text-blue-600'
-						: 'border-transparent text-neutral-500 hover:border-neutral-300 hover:text-neutral-700'}"
+					class="py-4 px-1 border-b-2 font-medium text-sm transition-colors {activeTab === 'character' ? 'border-blue-500 text-blue-600' : 'border-transparent text-neutral-500 hover:text-neutral-700 hover:border-neutral-300'}"
 					on:click={() => setActiveTab('character')}
 					role="tab"
 					aria-selected={activeTab === 'character'}
@@ -227,35 +200,21 @@
 				<!-- Appearance Settings -->
 				<div class="space-y-6">
 					<div>
-						<h3 class="mb-2 text-lg font-semibold text-neutral-900">Theme</h3>
-						<p class="mb-4 text-sm text-neutral-600">Choose how LifeQuest looks and feels</p>
-					</div>
-
-					<div class="grid grid-cols-1 gap-4 md:grid-cols-3">
+						<h3 class="text-lg font-semibold text-neutral-900 mb-2">Theme</h3>
+						<p class="text-sm text-neutral-600 mb-4">Choose how LifeQuest looks and feels</p>
+					</div>
+
+					<div class="grid grid-cols-1 md:grid-cols-3 gap-4">
 						{#each themeOptions as themeOption}
 							<button
-								class="relative rounded-lg border-2 p-4 transition-all hover:shadow-sm {$theme ===
-								themeOption.value
-									? 'border-blue-500 bg-blue-50'
-									: 'border-neutral-200 hover:border-neutral-300'}"
+								class="relative p-4 border-2 rounded-lg transition-all hover:shadow-sm {$theme === themeOption.value ? 'border-blue-500 bg-blue-50' : 'border-neutral-200 hover:border-neutral-300'}"
 								on:click={() => selectTheme(themeOption.value)}
 							>
-								<div class="mb-3 flex items-center space-x-3">
-									<div
-										class="flex h-8 w-8 items-center justify-center rounded-lg {themeOption.value ===
-										'light'
-											? 'bg-yellow-100 text-yellow-600'
-											: themeOption.value === 'dark'
-												? 'bg-purple-100 text-purple-600'
-												: 'bg-blue-100 text-blue-600'}"
-									>
-										<svelte:component
-											this={themeOption.value === 'light'
-												? icons.Sun
-												: themeOption.value === 'dark'
-													? icons.Moon
-													: icons.Monitor}
-											size={16}
+								<div class="flex items-center space-x-3 mb-3">
+									<div class="w-8 h-8 rounded-lg flex items-center justify-center {themeOption.value === 'light' ? 'bg-yellow-100 text-yellow-600' : themeOption.value === 'dark' ? 'bg-purple-100 text-purple-600' : 'bg-blue-100 text-blue-600'}">
+										<svelte:component 
+											this={themeOption.value === 'light' ? icons.Sun : themeOption.value === 'dark' ? icons.Moon : icons.Monitor} 
+											size={16} 
 										/>
 									</div>
 									<div class="text-left">
@@ -263,27 +222,21 @@
 										<div class="text-xs text-neutral-500">{themeOption.description}</div>
 									</div>
 								</div>
-
+								
 								<!-- Theme Preview -->
-								<div class="mb-2 flex space-x-1">
+								<div class="flex space-x-1 mb-2">
 									{#if themeOption.value === 'light'}
-<<<<<<< HEAD
-										<div class="h-4 w-4 rounded border border-neutral-200 bg-white"></div>
-										<div class="h-4 w-4 rounded bg-blue-500"></div>
-										<div class="h-4 w-4 rounded bg-neutral-300"></div>
-=======
 										<div class="w-4 h-4 bg-white dark:bg-neutral-800 border border-neutral-200 rounded"></div>
 										<div class="w-4 h-4 bg-blue-500 rounded"></div>
 										<div class="w-4 h-4 bg-neutral-300 rounded"></div>
->>>>>>> 8ede3a86
 									{:else if themeOption.value === 'dark'}
-										<div class="h-4 w-4 rounded bg-neutral-900"></div>
-										<div class="h-4 w-4 rounded bg-blue-400"></div>
-										<div class="h-4 w-4 rounded bg-neutral-700"></div>
+										<div class="w-4 h-4 bg-neutral-900 rounded"></div>
+										<div class="w-4 h-4 bg-blue-400 rounded"></div>
+										<div class="w-4 h-4 bg-neutral-700 rounded"></div>
 									{:else}
-										<div class="h-4 w-4 rounded bg-gradient-to-r from-white to-neutral-900"></div>
-										<div class="h-4 w-4 rounded bg-blue-500"></div>
-										<div class="h-4 w-4 rounded bg-neutral-400"></div>
+										<div class="w-4 h-4 bg-gradient-to-r from-white to-neutral-900 rounded"></div>
+										<div class="w-4 h-4 bg-blue-500 rounded"></div>
+										<div class="w-4 h-4 bg-neutral-400 rounded"></div>
 									{/if}
 								</div>
 
@@ -296,103 +249,84 @@
 						{/each}
 					</div>
 
-					<div class="rounded-lg border border-blue-200 bg-blue-50 p-4">
+					<div class="bg-blue-50 border border-blue-200 rounded-lg p-4">
 						<div class="flex items-start space-x-3">
-							<svelte:component
-								this={icons.Info}
-								size={16}
-								class="mt-0.5 flex-shrink-0 text-blue-600"
-							/>
+							<svelte:component this={icons.Info} size={16} class="text-blue-600 mt-0.5 flex-shrink-0" />
 							<div>
 								<p class="text-sm font-medium text-blue-900">About themes</p>
-								<p class="mt-1 text-sm text-blue-700">
-									Auto theme will switch between light and dark modes based on your system
-									preference. You can always override this setting manually.
+								<p class="text-sm text-blue-700 mt-1">
+									Auto theme will switch between light and dark modes based on your system preference. 
+									You can always override this setting manually.
 								</p>
 							</div>
 						</div>
 					</div>
 				</div>
+
 			{:else if activeTab === 'location'}
 				<!-- Location Settings -->
 				<div class="space-y-6">
 					<div>
-						<h3 class="mb-2 text-lg font-semibold text-neutral-900">Location Context</h3>
-						<p class="mb-4 text-sm text-neutral-600">
-							Help us generate more relevant tasks based on your location and local weather
-						</p>
-					</div>
-
-					<div class="grid grid-cols-1 gap-6 md:grid-cols-2">
+						<h3 class="text-lg font-semibold text-neutral-900 mb-2">Location Context</h3>
+						<p class="text-sm text-neutral-600 mb-4">Help us generate more relevant tasks based on your location and local weather</p>
+					</div>
+
+					<div class="grid grid-cols-1 md:grid-cols-2 gap-6">
 						<div>
-							<label
-								for="locationDescription"
-								class="mb-2 block text-sm font-medium text-neutral-900"
-							>
+							<label for="locationDescription" class="block text-sm font-medium text-neutral-900 mb-2">
 								Location Description
 							</label>
-							<input
+							<input 
 								id="locationDescription"
-								type="text"
+								type="text" 
 								placeholder="e.g., Seattle area, NYC, San Francisco"
-								class="w-full rounded-lg border border-neutral-300 px-3 py-2 text-sm transition-all focus:border-blue-500 focus:ring-2 focus:ring-blue-500 focus:outline-none"
+								class="w-full px-3 py-2 border border-neutral-300 rounded-lg text-sm focus:outline-none focus:ring-2 focus:ring-blue-500 focus:border-blue-500 transition-all"
 								bind:value={preferences.locationDescription}
-								on:blur={() =>
-									savePreference('locationDescription', preferences.locationDescription || '')}
+								on:blur={() => savePreference('locationDescription', preferences.locationDescription || '')}
 							/>
-							<p class="mt-1 text-xs text-neutral-500">
-								A general description of your area for context
-							</p>
-						</div>
-
+							<p class="text-xs text-neutral-500 mt-1">A general description of your area for context</p>
+						</div>
+						
 						<div>
-							<label for="zipCode" class="mb-2 block text-sm font-medium text-neutral-900">
+							<label for="zipCode" class="block text-sm font-medium text-neutral-900 mb-2">
 								Zip Code
 							</label>
-							<input
+							<input 
 								id="zipCode"
-								type="text"
+								type="text" 
 								placeholder="e.g., 98101"
-								class="w-full rounded-lg border border-neutral-300 px-3 py-2 text-sm transition-all focus:border-blue-500 focus:ring-2 focus:ring-blue-500 focus:outline-none"
+								class="w-full px-3 py-2 border border-neutral-300 rounded-lg text-sm focus:outline-none focus:ring-2 focus:ring-blue-500 focus:border-blue-500 transition-all"
 								bind:value={preferences.zipCode}
 								on:blur={() => savePreference('zipCode', preferences.zipCode || '')}
 							/>
-							<p class="mt-1 text-xs text-neutral-500">
-								For weather-based task suggestions (optional)
-							</p>
-						</div>
-					</div>
-
-					<div class="rounded-lg border border-blue-200 bg-blue-50 p-4">
+							<p class="text-xs text-neutral-500 mt-1">For weather-based task suggestions (optional)</p>
+						</div>
+					</div>
+
+					<div class="bg-blue-50 border border-blue-200 rounded-lg p-4">
 						<div class="flex items-start space-x-3">
-							<svelte:component
-								this={icons.Info}
-								size={16}
-								class="mt-0.5 flex-shrink-0 text-blue-600"
-							/>
+							<svelte:component this={icons.Info} size={16} class="text-blue-600 mt-0.5 flex-shrink-0" />
 							<div>
 								<p class="text-sm font-medium text-blue-900">How we use your location</p>
-								<p class="mt-1 text-sm text-blue-700">
-									Your location helps us suggest outdoor activities on nice days, indoor activities
-									during bad weather, and consider weekend vs. weekday schedules. Your data is kept
-									private and secure.
+								<p class="text-sm text-blue-700 mt-1">
+									Your location helps us suggest outdoor activities on nice days, indoor activities during bad weather, 
+									and consider weekend vs. weekday schedules. Your data is kept private and secure.
 								</p>
 							</div>
 						</div>
 					</div>
 				</div>
+
 			{:else if activeTab === 'profile'}
 				<!-- Profile Settings -->
 				<div class="space-y-6">
 					<div>
-						<h3 class="mb-2 text-lg font-semibold text-neutral-900">Personal Attributes</h3>
-						<p class="mb-4 text-sm text-neutral-600">
-							Define your values, interests, skills, and other personal attributes
-						</p>
+						<h3 class="text-lg font-semibold text-neutral-900 mb-2">Personal Attributes</h3>
+						<p class="text-sm text-neutral-600 mb-4">Define your values, interests, skills, and other personal attributes</p>
 					</div>
 
 					{#if userData}
-						<AttributeManager
+						<AttributeManager 
 							attributes={userAttributes}
 							onAddAttribute={handleAddUserAttribute}
 							title="My Attributes"
@@ -401,35 +335,32 @@
 					{:else}
 						<div class="flex justify-center py-8">
 							<div class="flex items-center space-x-3 text-neutral-500">
-								<div
-									class="h-5 w-5 animate-spin rounded-full border-2 border-neutral-300 border-t-blue-600"
-								></div>
+								<div class="animate-spin rounded-full h-5 w-5 border-2 border-neutral-300 border-t-blue-600"></div>
 								<span class="text-sm">Loading profile...</span>
 							</div>
 						</div>
 					{/if}
 				</div>
+
 			{:else if activeTab === 'character'}
 				<!-- Character Settings -->
 				<div class="space-y-6">
 					<div>
-						<h3 class="mb-2 text-lg font-semibold text-neutral-900">Character Class</h3>
-						<p class="mb-4 text-sm text-neutral-600">
-							Define your RPG-style character class and backstory
-						</p>
+						<h3 class="text-lg font-semibold text-neutral-900 mb-2">Character Class</h3>
+						<p class="text-sm text-neutral-600 mb-4">Define your RPG-style character class and backstory</p>
 					</div>
 
 					{#if userData}
 						<div class="space-y-6">
 							<!-- Class Selection -->
 							<div>
-								<label for="characterClass" class="mb-2 block text-sm font-medium text-neutral-900">
+								<label for="characterClass" class="block text-sm font-medium text-neutral-900 mb-2">
 									Character Class
 								</label>
 								<select
 									id="characterClass"
 									bind:value={memberClassName}
-									class="w-full rounded-lg border border-neutral-300 px-3 py-2 text-sm transition-all focus:border-blue-500 focus:ring-2 focus:ring-blue-500 focus:outline-none"
+									class="w-full px-3 py-2 border border-neutral-300 rounded-lg text-sm focus:outline-none focus:ring-2 focus:ring-blue-500 focus:border-blue-500 transition-all"
 								>
 									<option value="">No class selected</option>
 									<optgroup label="Warriors & Protectors">
@@ -468,10 +399,7 @@
 							<!-- Class Description -->
 							{#if memberClassName}
 								<div>
-									<label
-										for="classDescription"
-										class="mb-2 block text-sm font-medium text-neutral-900"
-									>
+									<label for="classDescription" class="block text-sm font-medium text-neutral-900 mb-2">
 										Character Backstory
 									</label>
 									<textarea
@@ -479,24 +407,21 @@
 										bind:value={memberClassDescription}
 										placeholder="Describe your character's background, personality, approach to life, or any other details that make them unique..."
 										rows="4"
-										class="w-full resize-none rounded-lg border border-neutral-300 px-3 py-2 text-sm transition-all focus:border-blue-500 focus:ring-2 focus:ring-blue-500 focus:outline-none"
+										class="w-full px-3 py-2 border border-neutral-300 rounded-lg text-sm focus:outline-none focus:ring-2 focus:ring-blue-500 focus:border-blue-500 transition-all resize-none"
 									></textarea>
-									<p class="mt-1 text-xs text-neutral-500">
-										Tell your character's story - their motivations, quirks, values, or what drives
-										them
+									<p class="text-xs text-neutral-500 mt-1">
+										Tell your character's story - their motivations, quirks, values, or what drives them
 									</p>
 								</div>
 
 								{#if memberClassDescription}
-									<div class="rounded-lg border border-neutral-200 bg-neutral-50 p-4">
+									<div class="bg-neutral-50 border border-neutral-200 rounded-lg p-4">
 										<div class="flex items-start space-x-3">
-											<div
-												class="flex h-8 w-8 items-center justify-center rounded-lg bg-purple-100"
-											>
+											<div class="w-8 h-8 bg-purple-100 rounded-lg flex items-center justify-center">
 												<svelte:component this={icons.Shield} size={16} class="text-purple-600" />
 											</div>
 											<div class="flex-1">
-												<h5 class="mb-1 text-sm font-medium text-neutral-900">{memberClassName}</h5>
+												<h5 class="text-sm font-medium text-neutral-900 mb-1">{memberClassName}</h5>
 												<p class="text-sm text-neutral-700 italic">"{memberClassDescription}"</p>
 											</div>
 										</div>
@@ -505,10 +430,10 @@
 							{/if}
 
 							<!-- Save Button -->
-							<div class="flex justify-end border-t border-neutral-200 pt-4">
-								<button
+							<div class="flex justify-end pt-4 border-t border-neutral-200">
+								<button 
 									on:click={handleClassUpdate}
-									class="rounded-lg border border-transparent bg-blue-600 px-4 py-2 text-sm font-medium text-white transition-colors hover:bg-blue-700"
+									class="px-4 py-2 text-sm font-medium text-white bg-blue-600 border border-transparent rounded-lg hover:bg-blue-700 transition-colors"
 								>
 									Save Character
 								</button>
@@ -517,9 +442,7 @@
 					{:else}
 						<div class="flex justify-center py-8">
 							<div class="flex items-center space-x-3 text-neutral-500">
-								<div
-									class="h-5 w-5 animate-spin rounded-full border-2 border-neutral-300 border-t-blue-600"
-								></div>
+								<div class="animate-spin rounded-full h-5 w-5 border-2 border-neutral-300 border-t-blue-600"></div>
 								<span class="text-sm">Loading character...</span>
 							</div>
 						</div>
