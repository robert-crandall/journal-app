--- conflicted
+++ resolved
@@ -99,10 +99,7 @@
   QuestDashboardResponse,
   LinkQuestExperimentRequest,
   LinkQuestJournalRequest,
-<<<<<<< HEAD
 } from '../../../shared/types/quests';
-=======
-} from '../types/quests';
 export type {
   DailyWeather,
   NewDailyWeather,
@@ -110,5 +107,4 @@
   GetWeatherRequest,
   OpenWeatherMapResponse,
   OpenWeatherMapDailyForecast,
-} from '../types/weather';
->>>>>>> 8e27242c
+} from '../types/weather';