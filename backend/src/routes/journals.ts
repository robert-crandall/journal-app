--- conflicted
+++ resolved
@@ -25,12 +25,8 @@
   ListJournalsRequest,
   ListJournalsResponse,
   JournalListItem,
-<<<<<<< HEAD
+  ToneTag,
 } from '../../../shared/types/journals';
-=======
-  ToneTag,
-} from '../types/journals';
->>>>>>> 8e27242c
 
 /**
  * Helper function to serialize journal to response format
