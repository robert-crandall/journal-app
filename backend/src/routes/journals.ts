import { zodValidatorWithErrorHandler } from '../utils/validation';
import { Hono } from 'hono';
import { eq, and, sql, desc, like, gte, lte, ilike, count } from 'drizzle-orm';
import { jwtAuth, getUserId } from '../middleware/auth';
import { db } from '../db';
import { journals } from '../db/schema/journals';
import { characterStats, characters, xpGrants, simpleTodos, familyMembers, tags } from '../db/schema';
import {
  createJournalSchema,
  updateJournalSchema,
  addChatMessageSchema,
  journalDateSchema,
  finishJournalSchema,
  listJournalsSchema,
} from '../validation/journals';
import { handleApiError } from '../utils/logger';
import { generateFollowUpResponse, generateJournalMetadata, generateJournalSummary, type ChatMessage } from '../utils/gpt/conversationalJournal';
import { getUserContext } from '../utils/userContextService';
import { UserAttributesService } from '../services/user-attributes';
import { deleteJournalXpGrants } from '../utils/xpService';
import type {
  CreateJournalRequest,
  UpdateJournalRequest,
  AddChatMessageRequest,
  JournalResponse,
  TodayJournalResponse,
  ListJournalsRequest,
  ListJournalsResponse,
  JournalListItem,
  ToneTag,
} from '../../../shared/types/journals';

/**
 * Helper function to serialize journal to response format
 */
const serializeJournal = (journal: typeof journals.$inferSelect): JournalResponse => {
  return {
    id: journal.id,
    userId: journal.userId,
    date: journal.date || '',
    status: journal.status as 'draft' | 'in_review' | 'complete',
    initialMessage: journal.initialMessage,
    chatSession: journal.chatSession ? (journal.chatSession as ChatMessage[]) : null,
    summary: journal.summary,
    title: journal.title,
    synopsis: journal.synopsis,
    toneTags: journal.toneTags ? (journal.toneTags as ToneTag[]) : null,
    dayRating: journal.dayRating,
    createdAt: journal.createdAt.toISOString(),
    updatedAt: journal.updatedAt.toISOString(),
  };
};

/**
 * Helper function to serialize journal for list view
 */
const serializeJournalListItem = (journal: typeof journals.$inferSelect): JournalListItem => {
  const initialMessage = journal.initialMessage || '';
  const characterCount = initialMessage.length;
  const wordCount = initialMessage.trim() ? initialMessage.trim().split(/\s+/).length : 0;

  return {
    id: journal.id,
    date: journal.date || '',
    status: journal.status as 'draft' | 'in_review' | 'complete',
    title: journal.title,
    synopsis: journal.synopsis,
    initialMessage: journal.initialMessage,
    toneTags: journal.toneTags ? (journal.toneTags as ToneTag[]) : null,
    dayRating: journal.dayRating,
    createdAt: journal.createdAt.toISOString(),
    updatedAt: journal.updatedAt.toISOString(),
    characterCount,
    wordCount,
  };
};

/**
 * Helper function to get action text based on journal status
 */
const getActionText = (status: string): string => {
  switch (status) {
    case 'draft':
      return 'Continue Writing';
    case 'in_review':
      return 'Resume Reflection';
    case 'complete':
      return 'View Entry';
    default:
      return 'Write Journal';
  }
};

// Chain methods for RPC compatibility
const app = new Hono()
  // Get today's journal status for homepage
  .get('/today', jwtAuth, async (c) => {
    try {
      const userId = getUserId(c);
      const today = new Date().toISOString().split('T')[0]; // YYYY-MM-DD format

      const todayJournal = await db
        .select()
        .from(journals)
        .where(and(eq(journals.userId, userId), eq(journals.date, today)))
        .limit(1);

      if (todayJournal.length === 0) {
        return c.json({
          success: true,
          data: {
            exists: false,
            actionText: 'Write Journal',
          } as TodayJournalResponse,
        });
      }

      const journal = todayJournal[0];
      return c.json({
        success: true,
        data: {
          exists: true,
          journal: serializeJournal(journal),
          status: journal.status as 'draft' | 'in_review' | 'complete',
          actionText: getActionText(journal.status),
        } as TodayJournalResponse,
      });
    } catch (error) {
      handleApiError(error, "Failed to fetch today's journal");
      return; // This should never be reached, but added for completeness
    }
  })

  // List all journals with filtering and pagination
  .get('/', jwtAuth, zodValidatorWithErrorHandler('query', listJournalsSchema as any), async (c) => {
    try {
      const userId = getUserId(c);
      const filters = c.req.valid('query') as ListJournalsRequest;

      // Build where conditions
      const conditions = [eq(journals.userId, userId)];

      if (filters.status) {
        conditions.push(eq(journals.status, filters.status));
      }

      if (filters.dateFrom) {
        conditions.push(gte(journals.date, filters.dateFrom));
      }

      if (filters.dateTo) {
        conditions.push(lte(journals.date, filters.dateTo));
      }

      if (filters.search) {
        // Search in title, synopsis, and initial message
        const searchTerm = `%${filters.search}%`;
        conditions.push(
          sql`(
            ${journals.title} ILIKE ${searchTerm} OR 
            ${journals.synopsis} ILIKE ${searchTerm} OR 
            ${journals.initialMessage} ILIKE ${searchTerm}
          )`,
        );
      }

      if (filters.toneTag) {
        // Filter by tone tag - check if the specified tone tag exists in the toneTags array
        conditions.push(sql`${journals.toneTags} ? ${filters.toneTag}`);
      }

      // If filtering by a single tag, use tagId
      let journalsQuery;
      if (filters.tagId) {
        // Get journals that have XP grants for the specified content tag
        journalsQuery = db
          .selectDistinct({
            id: journals.id,
            userId: journals.userId,
            date: journals.date,
            status: journals.status,
            initialMessage: journals.initialMessage,
            chatSession: journals.chatSession,
            summary: journals.summary,
            title: journals.title,
            synopsis: journals.synopsis,
            toneTags: journals.toneTags,
            dayRating: journals.dayRating,
            createdAt: journals.createdAt,
            updatedAt: journals.updatedAt,
          })
          .from(journals)
          .innerJoin(xpGrants, and(eq(xpGrants.sourceId, journals.id), eq(xpGrants.sourceType, 'journal'), eq(xpGrants.entityType, 'content_tag')))
          .where(and(...conditions, eq(xpGrants.entityId, filters.tagId)))
          .orderBy(desc(journals.date));
      } else {
        journalsQuery = db
          .select()
          .from(journals)
          .where(and(...conditions))
          .orderBy(desc(journals.date));
      }

      // Get total count for pagination
      let countQuery;
      if (filters.tagId) {
        // When filtering by tagId, we need to count distinct journals that have XP grants for the specified content tag
        countQuery = db
          .selectDistinct({ count: count() })
          .from(journals)
          .innerJoin(xpGrants, and(eq(xpGrants.sourceId, journals.id), eq(xpGrants.sourceType, 'journal'), eq(xpGrants.entityType, 'content_tag')))
          .where(and(...conditions, eq(xpGrants.entityId, filters.tagId)));
      } else {
        countQuery = db
          .select({ count: count() })
          .from(journals)
          .where(and(...conditions));
      }
      const [totalResult] = await countQuery;
      const total = totalResult.count;

      // Get paginated results
      const journalsList = await journalsQuery.limit(filters.limit || 20).offset(filters.offset || 0);

      // Get available content tags for the user for filter options
      const availableTagsQuery = await db
        .selectDistinct({
          id: tags.id,
          name: tags.name,
        })
        .from(tags)
        .innerJoin(xpGrants, and(eq(xpGrants.entityId, tags.id), eq(xpGrants.entityType, 'content_tag'), eq(xpGrants.sourceType, 'journal')))
        .where(eq(tags.userId, userId))
        .orderBy(tags.name);

      // Enhance journal items with XP earned
      const enhancedJournals = await Promise.all(
        journalsList.map(async (journal) => {
          const listItem = serializeJournalListItem(journal);

          // Get XP earned for this journal (excluding content tags which have 0 XP)
          const [xpResult] = await db
            .select({ total: sql<number>`sum(${xpGrants.xpAmount})` })
            .from(xpGrants)
            .where(and(eq(xpGrants.sourceId, journal.id), eq(xpGrants.sourceType, 'journal'), sql`${xpGrants.entityType} != 'content_tag'`));

          listItem.xpEarned = xpResult?.total || 0;

          // Get content tags for this journal
          const contentTagsResult = await db
            .select({
              id: tags.id,
              name: tags.name,
            })
            .from(tags)
            .innerJoin(xpGrants, and(eq(xpGrants.entityId, tags.id), eq(xpGrants.sourceId, journal.id), eq(xpGrants.entityType, 'content_tag')))
            .where(eq(tags.userId, userId));

          listItem.contentTags = contentTagsResult;

          return listItem;
        }),
      );

      const hasMore = (filters.offset || 0) + (filters.limit || 20) < total;

      const response: ListJournalsResponse = {
        journals: enhancedJournals,
        total,
        hasMore,
        availableTags: availableTagsQuery,
      };

      return c.json({
        success: true,
        data: response,
      });
    } catch (error) {
      handleApiError(error, 'Failed to list journals');
      return; // This should never be reached, but added for completeness
    }
  })

  // Get journal by date
  .get('/:date', jwtAuth, zodValidatorWithErrorHandler('param', journalDateSchema as any), async (c) => {
    try {
      const userId = getUserId(c);
      const { date } = c.req.valid('param');

      const journal = await db
        .select()
        .from(journals)
        .where(and(eq(journals.userId, userId), eq(journals.date, date)))
        .limit(1);

      if (journal.length === 0) {
        return c.json(
          {
            success: false,
            error: 'Journal not found',
          },
          404,
        );
      }

      return c.json({
        success: true,
        data: serializeJournal(journal[0]),
      });
    } catch (error) {
      handleApiError(error, 'Failed to fetch journal');
      return; // This should never be reached, but added for completeness
    }
  })

  // Create or update journal entry
  .post('/', jwtAuth, zodValidatorWithErrorHandler('json', createJournalSchema as any), async (c) => {
    try {
      const userId = getUserId(c);
      const data = c.req.valid('json') as CreateJournalRequest;

      // Check if journal already exists for this date
      const existingJournal = await db
        .select()
        .from(journals)
        .where(and(eq(journals.userId, userId), eq(journals.date, data.date)))
        .limit(1);

      if (existingJournal.length > 0) {
        return c.json(
          {
            success: false,
            error: 'Journal entry for this date already exists',
          },
          409,
        );
      }

      const newJournal = await db
        .insert(journals)
        .values({
          userId,
          date: data.date,
          status: 'draft',
          initialMessage: data.initialMessage || null,
          dayRating: data.dayRating || null,
        })
        .returning();

      return c.json(
        {
          success: true,
          data: serializeJournal(newJournal[0]),
        },
        201,
      );
    } catch (error) {
      handleApiError(error, 'Failed to create journal');
      return; // This should never be reached, but added for completeness
    }
  })

  // Update journal entry
  .put(
    '/:date',
    jwtAuth,
    zodValidatorWithErrorHandler('param', journalDateSchema as any),
    zodValidatorWithErrorHandler('json', updateJournalSchema as any),
    async (c) => {
      try {
        const userId = getUserId(c);
        const { date } = c.req.valid('param');
        const data = c.req.valid('json') as UpdateJournalRequest;

        // Check if journal exists and belongs to the user
        const existingJournal = await db
          .select()
          .from(journals)
          .where(and(eq(journals.userId, userId), eq(journals.date, date)))
          .limit(1);

        if (existingJournal.length === 0) {
          return c.json(
            {
              success: false,
              error: 'Journal not found',
            },
            404,
          );
        }

        const currentJournal = existingJournal[0];
        const journalId = currentJournal.id;

        // If this journal was previously complete and we're changing the initialMessage,
        // we need to clean up XP grants and reset to draft mode
        const isChangingContent = data.initialMessage !== undefined && data.initialMessage !== currentJournal.initialMessage;
        const wasComplete = currentJournal.status === 'complete';

        if (wasComplete && isChangingContent) {
          // Clean up existing XP grants since content is changing
          await deleteJournalXpGrants(userId, journalId);
        }

        const updateData: any = {
          updatedAt: new Date(),
        };

        // Reset status to draft if we cleaned up XP due to content changes
        if (wasComplete && isChangingContent) {
          updateData.status = 'draft';
          // Clear AI-generated content since we'll regenerate it
          updateData.summary = null;
          updateData.title = null;
          updateData.synopsis = null;
          updateData.toneTags = null;
        }

        // Only update provided fields
        if (data.initialMessage !== undefined) {
          updateData.initialMessage = data.initialMessage;
        }
        if (data.status !== undefined) {
          updateData.status = data.status;
        }
        if (data.chatSession !== undefined) {
          updateData.chatSession = data.chatSession;
        }
        if (data.summary !== undefined) {
          updateData.summary = data.summary;
        }
        if (data.title !== undefined) {
          updateData.title = data.title;
        }
        if (data.synopsis !== undefined) {
          updateData.synopsis = data.synopsis;
        }
        if (data.toneTags !== undefined) {
          updateData.toneTags = data.toneTags;
        }
        if (data.dayRating !== undefined) {
          updateData.dayRating = data.dayRating;
        }
        // Note: toneTags are now supported as GPT-extracted emotional tags

        const updatedJournal = await db
          .update(journals)
          .set(updateData)
          .where(and(eq(journals.userId, userId), eq(journals.date, date)))
          .returning();

        return c.json({
          success: true,
          data: serializeJournal(updatedJournal[0]),
        });
      } catch (error) {
        handleApiError(error, 'Failed to update journal');
        return; // This should never be reached, but added for completeness
      }
    },
  )

  // Edit journal entry (handles XP cleanup and re-finalization)
  .post(
    '/:date/edit',
    jwtAuth,
    zodValidatorWithErrorHandler('param', journalDateSchema as any),
    zodValidatorWithErrorHandler('json', updateJournalSchema as any),
    async (c) => {
      try {
        const userId = getUserId(c);
        const { date } = c.req.valid('param');
        const data = c.req.valid('json') as UpdateJournalRequest;

        // Check if journal exists and belongs to the user
        const existingJournal = await db
          .select()
          .from(journals)
          .where(and(eq(journals.userId, userId), eq(journals.date, date)))
          .limit(1);

        if (existingJournal.length === 0) {
          return c.json(
            {
              success: false,
              error: 'Journal not found',
            },
            404,
          );
        }

        const currentJournal = existingJournal[0];
        const journalId = currentJournal.id;

        // If this is a completed journal being edited, we need to clean up existing XP grants first
        if (currentJournal.status === 'complete') {
          await deleteJournalXpGrants(userId, journalId);
        }

        // Update the journal with the new data and reset to draft status
        const updateData: any = {
          updatedAt: new Date(),
          status: 'draft', // Reset to draft when editing
          // Clear AI-generated content since we'll regenerate it
          summary: null,
          title: null,
          synopsis: null,
          toneTags: null,
        };

        // Update provided fields
        if (data.initialMessage !== undefined) {
          updateData.initialMessage = data.initialMessage;
        }
        if (data.chatSession !== undefined) {
          updateData.chatSession = data.chatSession;
        }
        if (data.dayRating !== undefined) {
          updateData.dayRating = data.dayRating;
        }

        const updatedJournal = await db
          .update(journals)
          .set(updateData)
          .where(and(eq(journals.userId, userId), eq(journals.date, date)))
          .returning();

        return c.json({
          success: true,
          data: serializeJournal(updatedJournal[0]),
        });
      } catch (error) {
        handleApiError(error, 'Failed to edit journal');
        return; // This should never be reached, but added for completeness
      }
    },
  )

  // Start reflection (transition from draft to in_review)
  .post('/:date/start-reflection', jwtAuth, zodValidatorWithErrorHandler('param', journalDateSchema as any), async (c) => {
    try {
      const userId = getUserId(c);
      const { date } = c.req.valid('param');

      // Get the journal entry
      const journal = await db
        .select()
        .from(journals)
        .where(and(eq(journals.userId, userId), eq(journals.date, date)))
        .limit(1);

      if (journal.length === 0) {
        return c.json(
          {
            success: false,
            error: 'Journal not found',
          },
          404,
        );
      }

      const currentJournal = journal[0];

      // Only allow transition from draft to in_review
      if (currentJournal.status !== 'draft') {
        return c.json(
          {
            success: false,
            error: 'Can only start reflection from draft status',
          },
          400,
        );
      }

      // Get user context for personalized AI response
      const userContext = await getUserContext(userId, {
        includeCharacter: false,
        includeActiveGoals: true,
        includeFamilyMembers: true,
        includeCharacterStats: true,
        includeUserAttributes: true,
      });

      // Initialize chat session with the initial message
      const initialChatSession: ChatMessage[] = [
        {
          role: 'user',
          content: currentJournal.initialMessage || '',
          timestamp: new Date().toISOString(),
        },
      ];

      // Generate a personalized AI response based on the user's context and journal entry
      const { response: aiResponse } = await generateFollowUpResponse(initialChatSession, userContext, userId);

      // Add the AI response to the chat session
      initialChatSession.push({
        role: 'assistant',
        content: aiResponse,
        timestamp: new Date().toISOString(),
      });

      const updatedJournal = await db
        .update(journals)
        .set({
          status: 'in_review',
          chatSession: initialChatSession,
          updatedAt: new Date(),
        })
        .where(and(eq(journals.userId, userId), eq(journals.date, date)))
        .returning();

      return c.json({
        success: true,
        data: serializeJournal(updatedJournal[0]),
      });
    } catch (error) {
      handleApiError(error, 'Failed to start reflection');
      return; // This should never be reached, but added for completeness
    }
  })

  // Add message to chat session
<<<<<<< HEAD
  .post('/:date/chat', jwtAuth, zodValidatorWithErrorHandler('param', journalDateSchema as any), zodValidatorWithErrorHandler('json', addChatMessageSchema as any), async (c) => {
    try {
      const userId = getUserId(c);
      const { date } = c.req.valid('param');
      const data = c.req.valid('json') as AddChatMessageRequest;

      // Get the journal entry
      const journal = await db
        .select()
        .from(journals)
        .where(and(eq(journals.userId, userId), eq(journals.date, date)))
        .limit(1);

      if (journal.length === 0) {
        return c.json(
          {
            success: false,
            error: 'Journal not found',
          },
          404,
        );
      }

      const currentJournal = journal[0];

      // Only allow chat when in_review status
      if (currentJournal.status !== 'in_review') {
        return c.json(
          {
            success: false,
            error: 'Can only chat when journal is in review status',
          },
          400,
        );
      }

      const existingChatSession = (currentJournal.chatSession as ChatMessage[]) || [];

      // Add user message
      const userMessage: ChatMessage = {
        role: 'user',
        content: data.message,
        timestamp: new Date().toISOString(),
      };

      // Create updated conversation for context
      const conversationWithNewMessage = [...existingChatSession, userMessage];

      // Get user context for personalized AI response
      const userContext = await getUserContext(userId, {
        includeCharacter: false,
        includeActiveGoals: true,
        includeFamilyMembers: true,
        includeCharacterStats: true,
        includeUserAttributes: true,
      });

      // Generate AI response using the conversational journal utility
      const { response: aiResponse } = await generateFollowUpResponse(conversationWithNewMessage, userContext, userId);

      // Add AI response
      const aiMessage: ChatMessage = {
        role: 'assistant',
        content: aiResponse,
        timestamp: new Date().toISOString(),
      };
=======
  .post(
    '/:date/chat',
    jwtAuth,
    zodValidatorWithErrorHandler('param', journalDateSchema as any),
    zodValidatorWithErrorHandler('json', addChatMessageSchema as any),
    async (c) => {
      try {
        const userId = getUserId(c);
        const { date } = c.req.valid('param');
        const data = c.req.valid('json') as AddChatMessageRequest;

        // Get the journal entry
        const journal = await db
          .select()
          .from(journals)
          .where(and(eq(journals.userId, userId), eq(journals.date, date)))
          .limit(1);

        if (journal.length === 0) {
          return c.json(
            {
              success: false,
              error: 'Journal not found',
            },
            404,
          );
        }
>>>>>>> 74462fed

        const currentJournal = journal[0];

        // Only allow chat when in_review status
        if (currentJournal.status !== 'in_review') {
          return c.json(
            {
              success: false,
              error: 'Can only chat when journal is in review status',
            },
            400,
          );
        }

        const existingChatSession = (currentJournal.chatSession as ChatMessage[]) || [];

        // Add user message
        const userMessage: ChatMessage = {
          role: 'user',
          content: data.message,
          timestamp: new Date().toISOString(),
        };

        // Create updated conversation for context
        const conversationWithNewMessage = [...existingChatSession, userMessage];

        // Get user context for personalized AI response
        const userContext = await getUserContext(userId, {
          includeCharacter: true,
          includeActiveGoals: true,
          includeFamilyMembers: true,
          includeCharacterStats: true,
          includeUserAttributes: true,
        });

        // Generate AI response using the conversational journal utility
        const { response: aiResponse } = await generateFollowUpResponse(conversationWithNewMessage, userContext, userId);

        // Add AI response
        const aiMessage: ChatMessage = {
          role: 'assistant',
          content: aiResponse,
          timestamp: new Date().toISOString(),
        };

        const updatedChatSession = [...conversationWithNewMessage, aiMessage];

        const updatedJournal = await db
          .update(journals)
          .set({
            chatSession: updatedChatSession,
            updatedAt: new Date(),
          })
          .where(and(eq(journals.userId, userId), eq(journals.date, date)))
          .returning();

        return c.json({
          success: true,
          data: serializeJournal(updatedJournal[0]),
        });
      } catch (error) {
        handleApiError(error, 'Failed to add chat message');
        return; // This should never be reached, but added for completeness
      }
    },
  )

  // Finish journal (transition from draft or in_review to complete)
  .post(
    '/:date/finish',
    jwtAuth,
    zodValidatorWithErrorHandler('param', journalDateSchema as any),
    zodValidatorWithErrorHandler('json', finishJournalSchema as any),
    async (c) => {
      try {
        const userId = getUserId(c);
        const { date } = c.req.valid('param');

        // Get the journal entry
        const journal = await db
          .select()
          .from(journals)
          .where(and(eq(journals.userId, userId), eq(journals.date, date)))
          .limit(1);

        if (journal.length === 0) {
          return c.json(
            {
              success: false,
              error: 'Journal not found',
            },
            404,
          );
        }

        const currentJournal = journal[0];

        // Allow transition from draft or in_review to complete
        if (currentJournal.status !== 'in_review' && currentJournal.status !== 'draft') {
          return c.json(
            {
              success: false,
              error: 'Can only finish journal from draft or in_review status',
            },
            400,
          );
        }

        // Get user context for summary generation
        const userContext = await getUserContext(userId, {
          includeCharacter: true,
          includeActiveGoals: true,
          includeFamilyMembers: true,
          includeCharacterStats: true,
          includeExistingTags: true,
        });

        let metadata;
        let summary;
        let chatSession: ChatMessage[];

        // If status is draft, we need to handle differently than in_review
        if (currentJournal.status === 'draft') {
          // For draft, create a simple chat session with just the initial message
          chatSession = [
            {
              role: 'user',
              content: currentJournal.initialMessage || '',
              timestamp: new Date().toISOString(),
            },
          ];

          // Only generate metadata, use the initial message as summary
          metadata = await generateJournalMetadata(chatSession, userId);
          summary = currentJournal.initialMessage || '';
        } else {
          // For in_review, process normally with chat session
          chatSession = (currentJournal.chatSession as ChatMessage[]) || [];

          // Generate journal metadata and summary in parallel
          [metadata, summary] = await Promise.all([generateJournalMetadata(chatSession, userId), generateJournalSummary(chatSession, userContext, userId)]);
        }

        // Check if a day rating was provided in the request
        const currentJournalData = await db
          .select()
          .from(journals)
          .where(and(eq(journals.userId, userId), eq(journals.date, date)))
          .limit(1);

        const currentDayRating = currentJournalData[0].dayRating;

        // Update journal with metadata and summary
        // Validate and normalize tone tags
        const VALID_TONE_TAGS = ['happy', 'calm', 'energized', 'overwhelmed', 'sad', 'angry', 'anxious'];
        const validatedToneTags: string[] = [];
        if (metadata.toneTags && Array.isArray(metadata.toneTags)) {
          for (const tag of metadata.toneTags) {
            if (typeof tag === 'string' && VALID_TONE_TAGS.includes(tag.toLowerCase())) {
              validatedToneTags.push(tag.toLowerCase());
            }
          }
        }

        const updatedJournal = await db
          .update(journals)
          .set({
            status: 'complete',
            summary: summary,
            title: metadata.title,
            synopsis: metadata.synopsis,
            toneTags: validatedToneTags,
            updatedAt: new Date(),
          })
          .where(and(eq(journals.userId, userId), eq(journals.date, date)))
          .returning();

        const journalId = updatedJournal[0].id;

        // Create XP grants for content tags (0 XP)
        if (metadata.suggestedTags && metadata.suggestedTags.length > 0) {
          const contentTagsGrants = metadata.suggestedTags.map((tagId) => ({
            userId,
            entityType: 'content_tag' as const,
            entityId: tagId,
            xpAmount: 0, // Content tags get 0 XP
            sourceType: 'journal' as const,
            sourceId: journalId,
            reason: 'Content tag from journal analysis',
          }));

          await db.insert(xpGrants).values(contentTagsGrants);
        }

        // Create XP grants for character stats
        if (metadata.suggestedStatTags && typeof metadata.suggestedStatTags === 'object') {
          try {
            const statGrantsToInsert = [];

            for (const [statId, data] of Object.entries(metadata.suggestedStatTags)) {
              if (typeof data === 'object' && data !== null && 'xp' in data && typeof data.xp === 'number' && data.xp > 0) {
                statGrantsToInsert.push({
                  userId,
                  entityType: 'character_stat' as const,
                  entityId: statId,
                  xpAmount: data.xp,
                  sourceType: 'journal' as const,
                  sourceId: journalId,
                  reason: data.reason || 'XP from journal stat analysis',
                });

                // Update the character stat's total XP
                await db
                  .update(characterStats)
                  .set({
                    totalXp: sql`total_xp + ${data.xp}`,
                    updatedAt: new Date(),
                  })
                  .where(and(eq(characterStats.id, statId), eq(characterStats.userId, userId)));
              }
            }

            if (statGrantsToInsert.length > 0) {
              await db.insert(xpGrants).values(statGrantsToInsert);
            }
          } catch (error) {
            console.error('Error processing stat tags:', error);
            // Continue execution - don't fail the entire operation due to stat tag issues
          }
        }

        // Create XP grants for family members
        if (metadata.suggestedFamilyTags && typeof metadata.suggestedFamilyTags === 'object') {
          const familyGrantsToInsert = [];

          for (const [familyMemberId, data] of Object.entries(metadata.suggestedFamilyTags)) {
            if (typeof data === 'object' && data !== null && data.xp > 0) {
              familyGrantsToInsert.push({
                userId,
                entityType: 'family_member' as const,
                entityId: familyMemberId,
                xpAmount: data.xp,
                sourceType: 'journal' as const,
                sourceId: journalId,
                reason: data.reason || 'Connection XP from journal interaction',
              });

              // Update the family member's connection XP
              await db
                .update(familyMembers)
                .set({
                  connectionXp: sql`connection_xp + ${data.xp}`,
                  lastInteractionDate: new Date(),
                  updatedAt: new Date(),
                })
                .where(and(eq(familyMembers.id, familyMemberId), eq(familyMembers.userId, userId)));
            }
          }

          if (familyGrantsToInsert.length > 0) {
            await db.insert(xpGrants).values(familyGrantsToInsert);
          }
        }

        // Create simple todos that expire in 24 hours
        if (metadata.suggestedTodos && metadata.suggestedTodos.length > 0) {
          const expirationTime = new Date();
          expirationTime.setHours(expirationTime.getHours() + 24);

          const todosToInsert = metadata.suggestedTodos.map((todoDescription) => ({
            userId,
            description: todoDescription,
            isCompleted: false,
            expirationTime,
          }));

          await db.insert(simpleTodos).values(todosToInsert);
        }

        // Note: User attributes are now extracted during weekly analysis generation instead of daily journal completion

        return c.json({
          success: true,
          data: serializeJournal(updatedJournal[0]),
        });
      } catch (error) {
        handleApiError(error, 'Failed to finish journal');
        return; // This should never be reached, but added for completeness
      }
    },
  )

  // Delete journal entry
  .delete('/:date', jwtAuth, zodValidatorWithErrorHandler('param', journalDateSchema as any), async (c) => {
    try {
      const userId = getUserId(c);
      const { date } = c.req.valid('param');

      // Get journal before deletion for response
      const journalToDelete = await db
        .select()
        .from(journals)
        .where(and(eq(journals.userId, userId), eq(journals.date, date)))
        .limit(1);

      if (journalToDelete.length === 0) {
        return c.json(
          {
            success: false,
            error: 'Journal not found',
          },
          404,
        );
      }

      const journalId = journalToDelete[0].id;

      // Delete all XP grants associated with this journal and recalculate entity totals
      await deleteJournalXpGrants(userId, journalId);

      // Delete the journal (this will cascade delete any associated records due to foreign key constraints)
      await db.delete(journals).where(and(eq(journals.userId, userId), eq(journals.date, date)));

      return c.json({
        success: true,
        data: serializeJournal(journalToDelete[0]),
      });
    } catch (error) {
      handleApiError(error, 'Failed to delete journal');
      return; // This should never be reached, but added for completeness
    }
  });

export default app;<|MERGE_RESOLUTION|>--- conflicted
+++ resolved
@@ -621,74 +621,6 @@
   })
 
   // Add message to chat session
-<<<<<<< HEAD
-  .post('/:date/chat', jwtAuth, zodValidatorWithErrorHandler('param', journalDateSchema as any), zodValidatorWithErrorHandler('json', addChatMessageSchema as any), async (c) => {
-    try {
-      const userId = getUserId(c);
-      const { date } = c.req.valid('param');
-      const data = c.req.valid('json') as AddChatMessageRequest;
-
-      // Get the journal entry
-      const journal = await db
-        .select()
-        .from(journals)
-        .where(and(eq(journals.userId, userId), eq(journals.date, date)))
-        .limit(1);
-
-      if (journal.length === 0) {
-        return c.json(
-          {
-            success: false,
-            error: 'Journal not found',
-          },
-          404,
-        );
-      }
-
-      const currentJournal = journal[0];
-
-      // Only allow chat when in_review status
-      if (currentJournal.status !== 'in_review') {
-        return c.json(
-          {
-            success: false,
-            error: 'Can only chat when journal is in review status',
-          },
-          400,
-        );
-      }
-
-      const existingChatSession = (currentJournal.chatSession as ChatMessage[]) || [];
-
-      // Add user message
-      const userMessage: ChatMessage = {
-        role: 'user',
-        content: data.message,
-        timestamp: new Date().toISOString(),
-      };
-
-      // Create updated conversation for context
-      const conversationWithNewMessage = [...existingChatSession, userMessage];
-
-      // Get user context for personalized AI response
-      const userContext = await getUserContext(userId, {
-        includeCharacter: false,
-        includeActiveGoals: true,
-        includeFamilyMembers: true,
-        includeCharacterStats: true,
-        includeUserAttributes: true,
-      });
-
-      // Generate AI response using the conversational journal utility
-      const { response: aiResponse } = await generateFollowUpResponse(conversationWithNewMessage, userContext, userId);
-
-      // Add AI response
-      const aiMessage: ChatMessage = {
-        role: 'assistant',
-        content: aiResponse,
-        timestamp: new Date().toISOString(),
-      };
-=======
   .post(
     '/:date/chat',
     jwtAuth,
@@ -716,7 +648,6 @@
             404,
           );
         }
->>>>>>> 74462fed
 
         const currentJournal = journal[0];
 
@@ -743,14 +674,14 @@
         // Create updated conversation for context
         const conversationWithNewMessage = [...existingChatSession, userMessage];
 
-        // Get user context for personalized AI response
-        const userContext = await getUserContext(userId, {
-          includeCharacter: true,
-          includeActiveGoals: true,
-          includeFamilyMembers: true,
-          includeCharacterStats: true,
-          includeUserAttributes: true,
-        });
+      // Get user context for personalized AI response
+      const userContext = await getUserContext(userId, {
+        includeCharacter: false,
+        includeActiveGoals: true,
+        includeFamilyMembers: true,
+        includeCharacterStats: true,
+        includeUserAttributes: true,
+      });
 
         // Generate AI response using the conversational journal utility
         const { response: aiResponse } = await generateFollowUpResponse(conversationWithNewMessage, userContext, userId);
